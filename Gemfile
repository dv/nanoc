source "https://rubygems.org"

gemspec

# FIXME we may be missing some mswin dependencies here
all_rubies = Bundler::Dependency::PLATFORM_MAP.keys
ruby_19_plus               = [:ruby_19, :ruby_20, :ruby_21, :jruby] & all_rubies
ruby_19_plus_without_jruby = [:ruby_19, :ruby_20, :ruby_21]         & all_rubies

gem 'adsf'
gem 'bluecloth', :platforms => :ruby
gem 'builder'
gem 'coderay'
gem 'compass'
gem 'coffee-script'
gem 'coveralls', :require => false
gem 'erubis'
gem 'fog', :platforms => ruby_19_plus
gem 'haml'
gem 'handlebars', :platforms => ruby_19_plus_without_jruby
gem 'kramdown'
gem 'less', '~> 2.0', :platforms => :ruby
gem 'listen', :platforms => ruby_19_plus
gem 'markaby'
gem 'maruku'
gem 'mime-types', :platforms => ruby_19_plus
gem 'minitest', '~> 4.0'
gem 'mocha'
gem 'mustache'
gem 'nokogiri', '~> 1.6'
gem 'pandoc-ruby'
gem 'pry'
gem 'pygments.rb', :platforms => [:ruby, :mswin]
gem 'rack'
gem 'rake'
gem 'rainpress'
gem 'rdiscount', :platforms => [:ruby, :mswin]
gem 'rdoc'
gem 'redcarpet', :platforms => ruby_19_plus_without_jruby + [:mswin]
gem 'RedCloth'
<<<<<<< HEAD
gem 'rouge'
gem 'rubocop'
=======
gem 'rubocop', :platforms => ruby_19_plus
>>>>>>> 43c2751f
gem 'rubypants'
gem 'sass', '~> 3.2.2'
gem 'slim'
gem 'typogruby'
gem 'uglifier'
gem 'vcr'
gem 'w3c_validators'
gem 'webmock'
gem 'yuicompressor', :platforms => ruby_19_plus
gem 'yard'<|MERGE_RESOLUTION|>--- conflicted
+++ resolved
@@ -38,12 +38,8 @@
 gem 'rdoc'
 gem 'redcarpet', :platforms => ruby_19_plus_without_jruby + [:mswin]
 gem 'RedCloth'
-<<<<<<< HEAD
 gem 'rouge'
-gem 'rubocop'
-=======
 gem 'rubocop', :platforms => ruby_19_plus
->>>>>>> 43c2751f
 gem 'rubypants'
 gem 'sass', '~> 3.2.2'
 gem 'slim'
