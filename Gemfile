source "https://rubygems.org"

gemspec

gem 'adsf'
gem 'bluecloth', :platforms => :ruby
gem 'builder'
gem 'coderay'
gem 'compass'
gem 'coffee-script'
gem 'debugger'
gem 'erubis'
gem 'fog'
gem 'haml'
gem 'handlebars', :platforms => :ruby
gem 'kramdown'
gem 'less', '~> 2.0', :platforms => :ruby
gem 'listen'
gem 'markaby'
gem 'maruku'
gem 'mime-types'
gem 'minitest', '~> 4.0'
gem 'mocha'
gem 'mustache'
gem 'nokogiri', '~> 1.5.5'
gem 'pandoc-ruby'
gem 'pry'
gem 'pygments.rb'
gem 'rack'
gem 'rake'
gem 'rainpress'
gem 'rdiscount'
gem 'rdoc'
gem 'redcarpet'
gem 'RedCloth'
gem 'rouge'
gem 'rubocop'
gem 'rubypants'
gem 'sass', '~> 3.2.2'
gem 'slim'
gem 'sqlite3'
gem 'systemu'
gem 'typogruby'
gem 'uglifier'
gem 'w3c_validators'
gem 'yuicompressor'
<<<<<<< HEAD
gem 'rubocop', :github => 'bbatsov/rubocop'

# disabled until colorize/colored issue is fixed
#gem 'coveralls', :require => false
=======
gem 'yard'
>>>>>>> ec16690d
<|MERGE_RESOLUTION|>--- conflicted
+++ resolved
@@ -19,7 +19,7 @@
 gem 'markaby'
 gem 'maruku'
 gem 'mime-types'
-gem 'minitest', '~> 4.0'
+gem 'minitest', '~> 5.0'
 gem 'mocha'
 gem 'mustache'
 gem 'nokogiri', '~> 1.5.5'
@@ -44,11 +44,7 @@
 gem 'uglifier'
 gem 'w3c_validators'
 gem 'yuicompressor'
-<<<<<<< HEAD
-gem 'rubocop', :github => 'bbatsov/rubocop'
+gem 'yard'
 
 # disabled until colorize/colored issue is fixed
-#gem 'coveralls', :require => false
-=======
-gem 'yard'
->>>>>>> ec16690d
+#gem 'coveralls', :require => false