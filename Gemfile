--- conflicted
+++ resolved
@@ -45,10 +45,6 @@
 gem 'uglifier'
 gem 'vcr'
 gem 'w3c_validators'
-<<<<<<< HEAD
+gem 'webmock'
 gem 'yuicompressor', :platforms => ruby_19_plus
-=======
-gem 'webmock'
-gem 'yuicompressor'
->>>>>>> 25c78c5a
 gem 'yard'