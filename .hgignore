syntax: glob
<<<<<<< HEAD
.DS_Store
.yardoc
doc/yardoc
*.gem
*.rbc
*.tmproj
*~
=======
doc/yardoc
>>>>>>> 5274c68f
<|MERGE_RESOLUTION|>--- conflicted
+++ resolved
@@ -1,12 +1,2 @@
 syntax: glob
-<<<<<<< HEAD
-.DS_Store
-.yardoc
-doc/yardoc
-*.gem
-*.rbc
-*.tmproj
-*~
-=======
-doc/yardoc
->>>>>>> 5274c68f
+doc/yardoc