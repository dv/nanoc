# nanoc news

<<<<<<< HEAD
## 3.5 (???)

* Added `#include_rules` for modularising Rules files [Justin Hileman]
* Replaced FSSM with Listen [Takashi Uchibe]

## 3.4.2 (???)
=======
## 3.4.2 (2012-11-01)
>>>>>>> 8e049258

Fixes:

* Made passthrough rules be inserted in the right place [Gregory Pakosz]
* Fixed crashes in the progress indicator when compiling
* Made auto-pruning honor excluded files [Greg Karékinian]
* Made lack of which/where not crash watch command

Improvements:

* Fixed constant reinitialization warnings [Damien Pollet]
* Made UTF-8 not be decomposed when outputting to a file from a non-UTF-8 terminal
* Made syntax colorizer wrap CodeRay output in required CodeRay divs
* Made fog delete after upload, not before [Go Maeda]
* Made requesting compiled content of binary item impossible

## 3.4.1 (2012-09-22)

Fixes:

* Fixed auto-pruning
* Made slim filter work with the capturing helper [Bil Bas]

Improvements:

* Made several speed improvements
* Added prune configuration to config.yaml
* Made nanoc check for presence of nanoc in Gemfile
* Made compile command not show identicals (use `--verbose` if you want them)
* Made relativize_paths filter recognise more paths to relativize [Arnau Siches]
* Fixed #passthrough for items without extensions [Justin Hileman]
* Added more IO/File proxy methods to cleaning streams

## 3.4 (2012-06-09)

* Improved error output and added crash log
* Renamed `debug` and `info` commands to `show-data` and `show-plugins`, respectively 
* Added `show-rules` command (aka `explain`)

Extensions:

* Added `:yield` key for Mustache filter
* Added Handebars filter
* Added Pandoc filter
* Made the deployer use the `default` target if no target is specified
* Converted HTML/CSS/link validation tasks to commands
* Made link validator follow relative redirects

## 3.3.7 (2012-05-28)

* Added filename to YAML parser errors
* Fixed issue which caused extra dependencies to be generated
* Made timing information take filtering helper into account

## 3.3.6 (2012-04-27)

* Fixed issue with relative_link_to stripping HTML boilerplate

## 3.3.5 (2012-04-23)

* Fixed issue with relative_link_to not working properly

## 3.3.4 (2012-04-23)

* Fixed bug which caused the compilation stack to be empty
* Restored Ruby 1.8 compatibility

## 3.3.3 (2012-04-11)

* Fixed directed graph implementation on Rubinius
* Made capturing helper not remember content between runs
* Fixed Date#freeze issue on Ruby 1.8.x
* Made it possible to have any kind of object as parameters in the Rules file
* Fixed bug which caused changed routes not to cause a recompile

## 3.3.2 (2012-03-16)

* Removed bin/nanoc3 (use nanoc3 gem if you want it)
* Fixed wrong “no such snapshot” errors
* Made deployer default to rsync for backwards compatibility
* Fixed missing Nanoc::CLI in deployment tasks
* Fixed “unrecognised kind” deployer error

## 3.3.1 (2012-02-18)

* Fixed issue with long paths on Windows
* Fixed a few deployer crashes
* Added nanoc3.rb, nanoc3/tasks.rb, … for compatibility with older versions
* Made nanoc setup Bundler at startup [John Nishinaga]

## 3.3 (2012-02-12)

Base:

* Dropped the “3” suffix on nanoc3/Nanoc3
* Turned Rake tasks into proper nanoc commands
* Improved dependency tracking
* Added support for locals in filters and layouts

Extensions:

* Added support for deployment using Fog [Jack Chu]
* Added CoffeeScript filter [Riley Goodside]
* Added XSL filter [Arnau Siches]
* Added YUICompress filter [Matt Keveney]
* Added pygments.rb to supported syntax colorizers
* Allowed syntax colorizer to colorize outside `pre` elements [Kevin Lynagh]
* Added support for HTTPS link validation [Fabian Buch]
* Added support for (automatically) pruning stray output files [Justin Hileman]
* Added deploy command

## 3.2.4 (2012-01-09)

* Fixed bug which would cause some reps not to be compiled when invoking nanoc programmatically
* Made data source configuration location a bit more obvious
* Fixed watch command under Windows
* Made filesystem data source ignore UTF-8 BOM
* Improved compatibility of colorize_syntax filter with older libxml versions

## 3.2.3 (2011-10-31)

* Made syntax colorizer only strip trailing blank lines instead of all blanks
* Improved Ruby 1.9.x compatibility
* Made default rakefile require rubygems if necessary
* Made filename/content argument of `Nanoc3::Item#initialize` mandatory

## 3.2.2 (2011-09-04)

* Fixed command usage printing
* Made relativize_paths filter handle Windows network paths [Ruben Verborgh]
* Made watcher use correct configuration
* Allowed code blocks to start with a non-language shebang line

## 3.2.1 (2011-07-27)

* Made `@config` available in rules file
* Fixed `#readpartial` issue on JRuby [Matt Keveney]
* Fixed possible `@cache` name clash in memoization module
* Fixed options with required arguments (such as `--port` and `--host`)
* Fixed broken `#check_availability`
* Fixed error handling in watch command

## 3.2 (2011-07-24)

Base:

* Sped up nanoc quite a bit
* Added progress indicator for long-running filters
* Made all source data, such as item attributes, frozen during compilation
* Added --color option to force color on
* Cleaned up internals, deprecating several parts and/or marking them as private in the progress
* Allowed custom commands in commands/

Extensions:

* Added AsciiDoc filter
* Added Redcarpet filter [Peter Aronoff]
* Added Slim filter [Zaiste de Grengolada]
* Added Typogruby filter
* Added UglifyJS filter [Justin Hileman]
* Added `:items` parameter for the XML site map [Justin Hileman]
* Added support for params to ERB
* Added `:default_colorizer` parameter to the `:colorize_syntax` filter
* Allowed for passing arbitrary options to pygmentize [Matthias Vallentin]
* Exposed RedCloth parameters in the filter [Vincent Driessen]

## 3.1.9 (2011-06-30)

* Really fixed dependency generation between Sass partials this time
* Updated Less filter to 2.0
* Made colorize_syntax filter throw an error if pygmentize is not available

## 3.1.8 (2011-06-25)

* Made link validator accept https: URLs
* Fixed erroneous handling of layouts with names ending in index
* Fixed dependency generation between Sass partials
* Fixed errors related to thread requires
* Fixed crash while handling load errors
* Improved encoding handling while reading files

## 3.1.7 (2011-05-03)

* Restored compatibility with Sass 3.1

## 3.1.6 (2010-11-21)

* Fixed issues with incompatible encodings

## 3.1.5 (2010-08-24)

* Improved `#render` documentation
* Improved metadata section check so that e.g. raw diffs are handled properly
* Deprecated using `Nanoc3::Site#initialize` with a non-`"."` argument
* Added Ruby engine to version string
* Allowed the `created_at` and `updated_at` attributes used in the `Blogging` helper to be `Date` instances

## 3.1.4 (2010-07-25)

* Made INT and TERM signals always quit the CLI
* Allowed relative imports in LESS
* Made sure modification times are unchanged for identical recompiled items
* Improved link validator error handling
* Made pygmentize not output extra divs and pres
* Allowed colorizers to be specified using symbols instead of strings
* Added scss to the default list of text extensions

## 3.1.3 (2010-04-25)

* Removed annoying win32console warning [Eric Sunshine]
* Removed color codes when not writing to a terminal, or when writing to Windows’ console when win32console is not installed [Eric Sunshine]
* Added .xhtml and .xml to list of text extensions
* Improved support for relative Sass @imports [Chris Eppstein]

## 3.1.2 (2010-04-07)

* Fixed bug which could cause incorrect output when compilation of an item is delayed due to an unmet dependency

## 3.1.1 (2010-04-05)

* Sass `@import`s now work for files not managed by nanoc
* Rake tasks now have their Unicode description decomposed if necessary

## 3.1 (2010-04-03)

New:

* An `Item#rep_named(name)` function for quickly getting a certain rep
* An `Item#compiled_content` function for quickly getting compiled content
* An `Item#path` function for quickly getting the path of an item rep
* A new “+” wildcard in rule patterns that matches one or more characters
* A `view` command that starts a web server in the output directory
* A `debug` command that shows information about the items, reps and layouts
* A `kramdown` filter ([kramdown site](http://kramdown.rubyforge.org/))
* A diff between the previously compiled content and the last compiled content is now written to `output.diff` if the `enable_output_diff` site configuration attribute is true
* Assigns, such as `@items`, `@layouts`, `@item`, … are accessible without `@`
* Support for binary items

Changed:

* New sites now come with a stylesheet item instead of a `style.css` file in the output directory
* The `deploy:rsync` task now use sensible default options
* The `deploy:rsync` task now accepts a config environment variable
* The `deploy:rsync` task now uses a lowercase `dry_run` environment variable
* The `maruku` filter now accepts parameters
* The `rainpress` filter now accepts parameters
* The `filesystem` data source is now known as `filesystem_verbose`
* Meta files and content files are now optional
* The `filesystem_compact` and `filesystem_combined` data sources have been merged into a new `filesystem_unified` data source
* The metadata section in `filesystem_unified` is now optional [Christopher Eppstein]
* The `--server` autocompile option is now known as `--handler`
* Assigns in filters are now available as instance variables and methods
* The `#breadcrumbs_trail` function now allows missing parents
* The `sass` filter now properly handles `@import` dependencies

Deprecated:

* `Nanoc3::FileProxy`; use one of the filename attributes instead
* `ItemRep#content_at_snapshot`; use `#compiled_content` instead
* The `last_fm`, `delicious` and `twitter` data sources; fetch online content into a cache by a rake task and load data from this cache instead

## 3.0.9 (2010-02-24)

* Fixed 1.8.x parsing bug due to lack of parens which could cause “undefined method `to_iso8601_time` for #<String:0x…>” errors

## 3.0.8 (2010-02-24)

* `#atom_tag_for` now works with base_urls that contain a path [Eric Sunshine]
* Generated root URLs in `#atom_feed` now end with a slash [Eric Sunshine]
* Autocompiler now recognises requests to index files
* `Blogging` helper now allows created_at to be a Time instance

## 3.0.7 (2010-01-29)

* Fixed bug which could cause layout rules not be matched in order

## 3.0.6 (2010-01-17)

* Error checking in `filesystem_combined` has been improved [Brian Candler]
* Generated HTML files now have a default encoding of UTF-8
* Periods in identifiers for layouts now behave correctly
* The `relativize_paths` filter now correctly handles “/” [Eric Sunshine]

## 3.0.5 (2010-01-12)

* Restored pre-3.0.3 behaviour of periods in identifiers. By default, a file can have multiple extensions (e.g. `content/foo.html.erb` will have the identifier `/foo/`), but if `allow_periods_in_identifiers` in the site configuration is true, a file can have only one extension (e.g. `content/blog/stuff.entry.html` will have the identifier `/blog/stuff.entry/`).

## 3.0.4 (2010-01-07)

* Fixed a bug which would cause the `filesystem_compact` data source to incorrectly determine the content filename, leading to weird “Expected 1 content file but found 3” errors [Eric Sunshine]

## 3.0.3 (2010-01-06)

* The `Blogging` helper now properly handles item reps without paths
* The `relativize_paths` filter now only operates inside tags
* The autocompiler now handles escaped paths
* The `LinkTo` and `Tagging` helpers now output escaped HTML
* Fixed `played_at` attribute assignment in the `LastFM` data source for tracks playing now, and added a `now_playing` attribute [Nicky Peeters]
* The `filesystem_*` data sources can now handle dots in identifiers
* Required enumerator to make sure `#enum_with_index` always works
* `Array#stringify_keys` now properly recurses

## 3.0.2 (2009-11-07)

* Children-only identifier patterns no longer erroneously also match parent (e.g.` /foo/*/` no longer matches `/foo/`)
* The `create_site` command no longer uses those ugly HTML entities
* Install message now mentions the IRC channel

## 3.0.1 (2009-10-05)

* The proper exception is now raised when no matching compilation rules can be found
* The autocompile command no longer has a duplicate `--port` option
* The `#url_for` and `#feed_url` methods now check the presence of the `base_url` site configuration attribute
* Several outdated URLs are now up-to-date
* Error handling has been improved in general

## 3.0 (2009-08-14)

New:

* Multiple data sources
* Dependency tracking between items
* Filters can now optionally take arguments
* `#create_page` and `#create_layout` methods in data sources
* A new way to specify compilation/routing rules using a Rules file
* A `coderay` filter ([CodeRay site](http://coderay.rubychan.de/))
* A `filesystem_compact` data source which uses less directories

Changed:

* Pages and textual assets are now known as “items”

Removed:

* Support for drafts
* Support for binary assets
* Support for templates
* Everything that was deprecated in nanoc 2.x
* `save_*`, `move_*` and `delete_*` methods in data sources
* Processing instructions in metadata

## 2.2.2 (2009-05-18)

* Removed `relativize_paths` filter; use `relativize_paths_in_html` or `relativize_paths_in_css` instead
* Fixed bug which could cause nanoc to eat massive amounts of memory when an exception occurs
* Fixed bug which would cause nanoc to complain about the open file limit being reached when using a large amount of assets

## 2.2.1 (2009-04-08)

* Fixed bug which prevented `relative_path_to` from working
* Split `relativize_paths` filter into two filter: `relativize_paths_in_html` and `relativize_paths_in_css`
* Removed bundled mime-types library

## 2.2 (2009-04-06)

New:

* `--pages` and `--assets` compiler options
* `--no-color` commandline option
* `Filtering` helper
* `#relative_path_to` function in `LinkTo` helper
* `rainpress` filter ([Rainpress site](http://code.google.com/p/rainpress/))
* `relativize_paths` filter
* The current layout is now accessible through the `@layout` variable
* Much more informative stack traces when something goes wrong

Changed:

* The commandline option parser is now a lot more reliable
* `#atom_feed` now takes optional `:content_proc`, `:excerpt_proc` and `:articles` parameters
* The compile command show non-written items (those with `skip_output: true`)
* The compile command compiles everything by default
* Added `--only-outdated` option to compile only outdated pages

Removed:

* deprecated extension-based code

## 2.1.6 (2009-02-28)

* The `filesystem_combined` data source now supports empty metadata sections
* The `rdoc` filter now works for both RDoc 1.x and 2.x
* The autocompiler now serves a 500 when an exception occurs outside compilation
* The autocompiler no longer serves index files when the request path does not end with a slash
* The autocompiler now always serves asset content correctly

## 2.1.5 (2009-02-01)

* Added Ruby 1.9 compatibility
* The `filesystem` and `filesystem_combined` data sources now preserve custom extensions

## 2.1.4 (2008-11-15)

* Fixed an issue where the autocompiler in Windows would serve broken assets

## 2.1.3 (2008-09-27)

* The `haml` and `sass` filters now correctly take their options from assets
* The autocompiler now serves index files instead of 404s
* Layouts named “index” are now handled correctly
* The `filesystem_combined` data source now properly handles assets

## 2.1.2 (2008-09-08)

* The utocompiler now compiles assets as well
* The `sass` filter now takes options (just like the `haml` filter)
* Haml/Sass options are now taken from the page *rep* instead of the page

## 2.1.1 (2008-08-18)

* Fixed issue which would cause files not to be required in the right order

## 2.1 (2008-08-17)

This is only a short summary of all changes in 2.1. For details, see the
[nanoc web site](http://nanoc.stoneship.org/). Especially the blog and the
updated manual will be useful.

New:

* New `rdiscount` filter ([RDiscount site](http://github.com/rtomayko/rdiscount))
* New `maruku` filter ([Maruku site](http://maruku.rubyforge.org/))
* New `erubis` filter ([Erubis site](http://www.kuwata-lab.com/erubis/))
* A better commandline frontend
* A new filesystem data source named `filesystem_combined`
* Routers, which decide where compiled pages should be written to
* Page/layout mtimes can now be retrieved through `page.mtime`/`layout.mtime`

Changed:

* Already compiled pages will no longer be re-compiled unless outdated
* Layout processors and filters have been merged
* Layouts no longer rely on file extensions to determine the layout processor
* Greatly improved source code documentation
* Greatly improved unit test suite

Removed:

* Several filters have been removed and replaced by newer filters:
	* `eruby`: use `erb` or `erubis` instead
	* `markdown`: use `bluecloth`, `rdiscount` or `maruku` instead
	* `textile`: use `redcloth` instead

## 2.0.4 (2008-05-04)

* Fixed `default.rb`’s `#html_escape`
* Updated Haml filter and layout processor so that @page, @pages and @config are now available as instance variables instead of local variables

## 2.0.3 (2008-03-25)

* The autocompiler now honors custom paths
* The autocompiler now attempts to serve pages with the most appropriate MIME type, instead of always serving everything as `text/html`

## 2.0.2 (2008-01-26)

* nanoc now requires Ruby 1.8.5 instead of 1.8.6

## 2.0.1 (2008-01-21)

* Fixed a “too many open files” error that could appear during (auto)compiling

## 2.0 (2007-12-25)

New:

* Support for custom layout processors
* Support for custom data sources
* Database data source
* An auto-compiler
* Pages have `parent` and `children`

Changed:

* The source has been restructured and cleaned up a great deal
* Filters are defined in a different way now
* The `eruby` filter now uses ERB instead of Erubis

Removed:

* The `filters` property; use `filters_pre` instead
* Support for Liquid

## 1.6.2 (2007-10-23)

* Fixed an issue which prevented the content capturing plugin from working

## 1.6.1 (2007-10-14)

* Removed a stray debug message

## 1.6 (2007-10-13)

* Added support for post-layout filters
* Added support for getting a File object for the page, so you can now e.g. easily get the modification time for a given page (`@page.file.mtime`)
* Cleaned up the source code a lot
* Removed deprecated asset-copying functionality

## 1.5 (2007-09-10)

* Added support for custom filters
* Improved Liquid support -- Liquid is now a first-class nanoc citizen
* Deprecated assets -- use something like rsync instead
* Added `eruby_engine` option, which can be `erb` or `erubis`

## 1.4 (2007-07-06)

* nanoc now supports ERB (as well as Erubis); Erubis no longer is a dependency
* `meta.yaml` can now have `haml_options` property, which is passed to Haml
* Pages can now have a `filename` property, which defaults to `index` [Dennis Sutch]
* Pages now know in what order they should be compiled, eliminating the need for custom page ordering [Dennis Sutch]

## 1.3.1 (2007-06-30)

* The contents of the `assets` directory are now copied into the output directory specified in `config.yaml`

## 1.3 (2007-06-24)

* The `@pages` array now also contains uncompiled pages
* Pages with `skip_output` set to true will not be outputted
* Added new filters
	* Textile/RedCloth
	* Sass
* nanoc now warns before overwriting in `create_site`, `create_page` and `create_template` (but not in compile)

## 1.2 (2007-06-05)

* Sites now have an `assets` directory, whose contents are copied to the `output` directory when compiling [Soryu]
* Added support for non-eRuby layouts (Markaby, Haml, Liquid, …)
* Added more filters (Markaby, Haml, Liquid, RDoc [Dmitry Bilunov])
* Improved error reporting
* Accessing page attributes using instance variables, and not through `@page`, is no longer possible
* Page attributes can now be accessed using dot notation, i.e. `@page.title` as well as `@page[:title]`

## 1.1.3 (2007-05-18)

* Fixed bug which would cause layoutless pages to be outputted incorrectly

## 1.1.2 (2007-05-17)

* Backup files (files ending with a “~”) are now ignored
* Fixed bug which would cause subpages not to be generated correctly

## 1.1 (2007-05-08)

* Added support for nested layouts
* Added coloured logging
* `@page` now hold the page that is currently being processed
* Index files are now called “content” files and are now named after the directory they are in [Colin Barrett]
* It is now possible to access `@page` in the page’s content file

## 1.0.1 (2007-05-05)

* Fixed a bug which would cause a “no such template” error to be displayed when the template existed but compiling it would raise an exception
* Fixed bug which would cause pages not to be sorted by order before compiling

## 1.0 (2007-05-03)

* Initial release<|MERGE_RESOLUTION|>--- conflicted
+++ resolved
@@ -1,15 +1,11 @@
 # nanoc news
 
-<<<<<<< HEAD
 ## 3.5 (???)
 
 * Added `#include_rules` for modularising Rules files [Justin Hileman]
 * Replaced FSSM with Listen [Takashi Uchibe]
 
-## 3.4.2 (???)
-=======
 ## 3.4.2 (2012-11-01)
->>>>>>> 8e049258
 
 Fixes:
 
