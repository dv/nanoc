--- conflicted
+++ resolved
@@ -1,6 +1,5 @@
 # nanoc news
 
-<<<<<<< HEAD
 ## 4.0.0
 
 Removed:
@@ -26,10 +25,7 @@
 * Identifiers are now paths that include the extension
 * The Rules DSL now uses globs (as well as regular expressions, like before)
 
-## 3.6.3 (???)
-=======
 ## 3.6.4 (???)
->>>>>>> d607a1b4
 
 Enhancements:
 
