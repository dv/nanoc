# nanoc news

<<<<<<< HEAD
## 3.2 (???)

* Sped up nanoc quite a bit
* Added AsciiDoc filter
* Added progress indicator for long-running filters
=======
## 3.1.5 (???)

* Improved `#render` documentation
* Improved metadata section check so that e.g. raw diffs are handled properly
* Deprecated using `Nanoc3::Site#initialize` with a non-`"."` argument
* Added Ruby engine to version string
* Allowed the `created_at` and `updated_at` attributes used in  the`Blogging`
  helper to be `Date` instances
>>>>>>> 71578be2

## 3.1.4 (2010-07-25)

* Made INT and TERM signals always quit the CLI
* Allowed relative imports in LESS
* Made sure modification times are unchanged for identical recompiled items
* Improved link validator error handling
* Made pygmentize not output extra divs and pres
* Allowed colorizers to be specified using symbols instead of strings
* Added scss to the default list of text extensions

## 3.1.3 (2010-04-25)

* Removed annoying win32console warning [Eric Sunshine]
* Removed color codes when not writing to a terminal, or when writing to
  Windows’ console when win32console is not installed [Eric Sunshine]
* Added .xhtml and .xml to list of text extensions
* Improved support for relative Sass @imports [Chris Eppstein]

## 3.1.2 (2010-04-07)

* Fixed bug which could cause incorrect output when compilation of an item is
  delayed due to an unmet dependency

## 3.1.1 (2010-04-05)

* Sass `@import`s now work for files not managed by nanoc
* Rake tasks now have their Unicode description decomposed if necessary

## 3.1 (2010-04-03)

New:

* An `Item#rep_named(name)` function for quickly getting a certain rep
* An `Item#compiled_content` function for quickly getting compiled content
* An `Item#path` function for quickly getting the path of an item rep
* A new “+” wildcard in rule patterns that matches one or more characters
* A `view` command that starts a web server in the output directory
* A `debug` command that shows information about the items, reps and layouts
* A `kramdown` filter ([kramdown site](http://kramdown.rubyforge.org/))
* A diff between the previously compiled content and the last compiled content
  is now written to `output.diff` if the `enable_output_diff` site
  configuration attribute is true
* Assigns, such as `@items`, `@layouts`, `@item`, … are accessible without `@`
* Support for binary items

Changed:

* New sites now come with a stylesheet item instead of a `style.css` file in
  the output directory
* The `deploy:rsync` task now use sensible default options
* The `deploy:rsync` task now accepts a config environment variable
* The `deploy:rsync` task now uses a lowercase `dry_run` environment variable
* The `maruku` filter now accepts parameters
* The `rainpress` filter now accepts parameters
* The `filesystem` data source is now known as `filesystem_verbose`
* Meta files and content files are now optional
* The `filesystem_compact` and `filesystem_combined` data sources have been
  merged into a new `filesystem_unified` data source
* The metadata section in `filesystem_unified` is now optional [Christopher
  Eppstein]
* The `--server` autocompile option is now known as `--handler`
* Assigns in filters are now available as instance variables and methods
* The `#breadcrumbs_trail` function now allows missing parents
* The `sass` filter now properly handles `@import` dependencies

Deprecated:

* `Nanoc3::FileProxy`; use one of the filename attributes instead
* `ItemRep#content_at_snapshot`; use `#compiled_content` instead
* The `last_fm`, `delicious` and `twitter` data sources; fetch online content
  into a cache by a rake task and load data from this cache instead

## 3.0.9 (2010-02-24)

* Fixed 1.8.x parsing bug due to lack of parens which could cause “undefined
  method `to_iso8601_time` for #<String:0x…>” errors

## 3.0.8 (2010-02-24)

* `#atom_tag_for` now works with base_urls that contain a path [Eric Sunshine]
* Generated root URLs in `#atom_feed` now end with a slash [Eric Sunshine]
* Autocompiler now recognises requests to index files
* `Blogging` helper now allows created_at to be a Time instance

## 3.0.7 (2010-01-29)

* Fixed bug which could cause layout rules not be matched in order

## 3.0.6 (2010-01-17)

* Error checking in `filesystem_combined` has been improved [Brian Candler]
* Generated HTML files now have a default encoding of UTF-8
* Periods in identifiers for layouts now behave correctly
* The `relativize_paths` filter now correctly handles “/” [Eric Sunshine]

## 3.0.5 (2010-01-12)

* Restored pre-3.0.3 behaviour of periods in identifiers. By default, a file
  can have multiple extensions (e.g. `content/foo.html.erb` will have the
  identifier `/foo/`), but if `allow_periods_in_identifiers` in the site
  configuration is true, a file can have only one extension (e.g.
  `content/blog/stuff.entry.html` will have the identifier
  `/blog/stuff.entry/`).

## 3.0.4 (2010-01-07)

* Fixed a bug which would cause the `filesystem_compact` data source to
  incorrectly determine the content filename, leading to weird “Expected 1
  content file but found 3” errors [Eric Sunshine]

## 3.0.3 (2010-01-06)

* The `Blogging` helper now properly handles item reps without paths
* The `relativize_paths` filter now only operates inside tags
* The autocompiler now handles escaped paths
* The `LinkTo` and `Tagging` helpers now output escaped HTML
* Fixed `played_at` attribute assignment in the `LastFM` data source for
  tracks playing now, and added a `now_playing` attribute [Nicky Peeters]
* The `filesystem_*` data sources can now handle dots in identifiers
* Required enumerator to make sure `#enum_with_index` always works
* `Array#stringify_keys` now properly recurses

## 3.0.2 (2009-11-07)

* Children-only identifier patterns no longer erroneously also match parent
  (e.g.` /foo/*/` no longer matches `/foo/`)
* The `create_site` command no longer uses those ugly HTML entities
* Install message now mentions the IRC channel

## 3.0.1 (2009-10-05)

* The proper exception is now raised when no matching compilation rules can
  be found
* The autocompile command no longer has a duplicate `--port` option
* The `#url_for` and `#feed_url` methods now check the presence of the
  `base_url` site configuration attribute
* Several outdated URLs are now up-to-date
* Error handling has been improved in general

## 3.0 (2009-08-14)

New:

* Multiple data sources
* Dependency tracking between items
* Filters can now optionally take arguments
* `#create_page` and `#create_layout` methods in data sources
* A new way to specify compilation/routing rules using a Rules file
* A `coderay` filter ([CodeRay site](http://coderay.rubychan.de/))
* A `filesystem_compact` data source which uses less directories

Changed:

* Pages and textual assets are now known as “items”

Removed:

* Support for drafts
* Support for binary assets
* Support for templates
* Everything that was deprecated in nanoc 2.x
* `save_*`, `move_*` and `delete_*` methods in data sources
* Processing instructions in metadata

## 2.2.2 (2009-05-18)

* Removed `relativize_paths` filter; use `relativize_paths_in_html` or
  `relativize_paths_in_css` instead
* Fixed bug which could cause nanoc to eat massive amounts of memory when an
  exception occurs
* Fixed bug which would cause nanoc to complain about the open file limit
  being reached when using a large amount of assets

## 2.2.1 (2009-04-08)

* Fixed bug which prevented `relative_path_to` from working
* Split `relativize_paths` filter into two filter: `relativize_paths_in_html`
  and `relativize_paths_in_css`
* Removed bundled mime-types library

## 2.2 (2009-04-06)

New:

* `--pages` and `--assets` compiler options
* `--no-color` commandline option
* `Filtering` helper
* `#relative_path_to` function in `LinkTo` helper
* `rainpress` filter ([Rainpress site](http://code.google.com/p/rainpress/))
* `relativize_paths` filter
* The current layout is now accessible through the `@layout` variable
* Much more informative stack traces when something goes wrong

Changed:

* The commandline option parser is now a lot more reliable
* `#atom_feed` now takes optional `:content_proc`, `:excerpt_proc` and
  `:articles` parameters
* The compile command show non-written items (those with `skip_output: true`)
* The compile command compiles everything by default
* Added `--only-outdated` option to compile only outdated pages

Removed:

* deprecated extension-based code

## 2.1.6 (2009-02-28)

* The `filesystem_combined` data source now supports empty metadata sections
* The `rdoc` filter now works for both RDoc 1.x and 2.x
* The autocompiler now serves a 500 when an exception occurs outside
  compilation
* The autocompiler no longer serves index files when the request path does not
  end with a slash
* The autocompiler now always serves asset content correctly

## 2.1.5 (2009-02-01)

* Added Ruby 1.9 compatibility
* The `filesystem` and `filesystem_combined` data sources now preserve custom
  extensions

## 2.1.4 (2008-11-15)

* Fixed an issue where the autocompiler in Windows would serve broken assets

## 2.1.3 (2008-09-27)

* The `haml` and `sass` filters now correctly take their options from assets
* The autocompiler now serves index files instead of 404s
* Layouts named “index” are now handled correctly
* The `filesystem_combined` data source now properly handles assets

## 2.1.2 (2008-09-08)

* The utocompiler now compiles assets as well
* The `sass` filter now takes options (just like the `haml` filter)
* Haml/Sass options are now taken from the page *rep* instead of the page

## 2.1.1 (2008-08-18)

* Fixed issue which would cause files not to be required in the right order

## 2.1 (2008-08-17)

This is only a short summary of all changes in 2.1. For details, see the
[nanoc web site](http://nanoc.stoneship.org/). Especially the blog and the
updated manual will be useful.

New:

* New `rdiscount` filter ([RDiscount site](http://github.com/rtomayko/rdiscount))
* New `maruku` filter ([Maruku site](http://maruku.rubyforge.org/))
* New `erubis` filter ([Erubis site](http://www.kuwata-lab.com/erubis/))
* A better commandline frontend
* A new filesystem data source named `filesystem_combined`
* Routers, which decide where compiled pages should be written to
* Page/layout mtimes can now be retrieved through `page.mtime`/`layout.mtime`

Changed:

* Already compiled pages will no longer be re-compiled unless outdated
* Layout processors and filters have been merged
* Layouts no longer rely on file extensions to determine the layout processor
* Greatly improved source code documentation
* Greatly improved unit test suite

Removed:

* Several filters have been removed and replaced by newer filters:
	* `eruby`: use `erb` or `erubis` instead
	* `markdown`: use `bluecloth`, `rdiscount` or `maruku` instead
	* `textile`: use `redcloth` instead

## 2.0.4 (2008-05-04)

* Fixed `default.rb`’s `#html_escape`
* Updated Haml filter and layout processor so that @page, @pages and @config
  are now available as instance variables instead of local variables

## 2.0.3 (2008-03-25)

* The autocompiler now honors custom paths
* The autocompiler now attempts to serve pages with the most appropriate MIME
  type, instead of always serving everything as `text/html`

## 2.0.2 (2008-01-26)

* nanoc now requires Ruby 1.8.5 instead of 1.8.6

## 2.0.1 (2008-01-21)

* Fixed a “too many open files” error that could appear during (auto)compiling

## 2.0 (2007-12-25)

New:

* Support for custom layout processors
* Support for custom data sources
* Database data source
* An auto-compiler
* Pages have `parent` and `children`

Changed:

* The source has been restructured and cleaned up a great deal
* Filters are defined in a different way now
* The `eruby` filter now uses ERB instead of Erubis

Removed:

* The `filters` property; use `filters_pre` instead
* Support for Liquid

## 1.6.2 (2007-10-23)

* Fixed an issue which prevented the content capturing plugin from working

## 1.6.1 (2007-10-14)

* Removed a stray debug message

## 1.6 (2007-10-13)

* Added support for post-layout filters
* Added support for getting a File object for the page, so you can now e.g.
  easily get the modification time for a given page (`@page.file.mtime`)
* Cleaned up the source code a lot
* Removed deprecated asset-copying functionality

## 1.5 (2007-09-10)

* Added support for custom filters
* Improved Liquid support -- Liquid is now a first-class nanoc citizen
* Deprecated assets -- use something like rsync instead
* Added `eruby_engine` option, which can be `erb` or `erubis`

## 1.4 (2007-07-06)

* nanoc now supports ERB (as well as Erubis); Erubis no longer is a dependency
* `meta.yaml` can now have `haml_options` property, which is passed to Haml
* Pages can now have a `filename` property, which defaults to `index` [Dennis
  Sutch]
* Pages now know in what order they should be compiled, eliminating the need
  for custom page ordering [Dennis Sutch]

## 1.3.1 (2007-06-30)

* The contents of the `assets` directory are now copied into the output
  directory specified in `config.yaml`

## 1.3 (2007-06-24)

* The `@pages` array now also contains uncompiled pages
* Pages with `skip_output` set to true will not be outputted
* Added new filters
	* Textile/RedCloth
	* Sass
* nanoc now warns before overwriting in `create_site`, `create_page` and
  `create_template` (but not in compile)

## 1.2 (2007-06-05)

* Sites now have an `assets` directory, whose contents are copied to the
  `output` directory when compiling [Soryu]
* Added support for non-eRuby layouts (Markaby, Haml, Liquid, …)
* Added more filters (Markaby, Haml, Liquid, RDoc [Dmitry Bilunov])
* Improved error reporting
* Accessing page attributes using instance variables, and not through `@page`,
  is no longer possible
* Page attributes can now be accessed using dot notation, i.e. `@page.title`
  as well as `@page[:title]`

## 1.1.3 (2007-05-18)

* Fixed bug which would cause layoutless pages to be outputted incorrectly

## 1.1.2 (2007-05-17)

* Backup files (files ending with a “~”) are now ignored
* Fixed bug which would cause subpages not to be generated correctly

## 1.1 (2007-05-08)

* Added support for nested layouts
* Added coloured logging
* `@page` now hold the page that is currently being processed
* Index files are now called “content” files and are now named after the
  directory they are in [Colin Barrett]
* It is now possible to access `@page` in the page’s content file

## 1.0.1 (2007-05-05)

* Fixed a bug which would cause a “no such template” error to be displayed
  when the template existed but compiling it would raise an exception
* Fixed bug which would cause pages not to be sorted by order before compiling

## 1.0 (2007-05-03)

* Initial release<|MERGE_RESOLUTION|>--- conflicted
+++ resolved
@@ -1,12 +1,11 @@
 # nanoc news
 
-<<<<<<< HEAD
 ## 3.2 (???)
 
 * Sped up nanoc quite a bit
 * Added AsciiDoc filter
 * Added progress indicator for long-running filters
-=======
+
 ## 3.1.5 (???)
 
 * Improved `#render` documentation
@@ -15,7 +14,6 @@
 * Added Ruby engine to version string
 * Allowed the `created_at` and `updated_at` attributes used in  the`Blogging`
   helper to be `Date` instances
->>>>>>> 71578be2
 
 ## 3.1.4 (2010-07-25)
 
