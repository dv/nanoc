--- conflicted
+++ resolved
@@ -1,17 +1,15 @@
 # nanoc news
 
-<<<<<<< HEAD
 ## 3.6 (???)
 
 Improvements:
 
  * Added `sync` command, allowing data sources to update local caches of
    external data [Justin Hileman]
-=======
+
 ## 3.5.1 (???)
 
 * Updated all `ddfreyne/nanoc` references to `nanoc/nanoc`
->>>>>>> 1b815c4b
 
 ## 3.5 (2013-01-27)
 
