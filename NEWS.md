# nanoc news

## 4.0.0

Removed:

* Support for Ruby 1.8.x
* All code that was deprecated in nanoc 3.x
* Bundler support
* `filesystem_verbose`
* VCS interface
* `create-item` and `create-layout` commands (create the files manually)
* `watch` and `autocompile` commands (use `guard-nanoc`)
* `update` command
* All rake tasks
<<<<<<< HEAD
=======
* Alternative spelling for `Rules` and `Checks` files
>>>>>>> 0f58ca2d

Changed:

* Let nanoc determine encoding only from the configuration file and ignore
  the environment settings (default to utf-8)
* Renamed `filesystem_unified` to `filesystem`

## 3.6.3 (???)

Enhancements:

* Deprecated `watch` and `autocompile` commands in favour of [`guard-nanoc`](https://github.com/nanoc/guard-nanoc)

## 3.6.3 (2013-04-24)

Fixes:

* Added support for growlnotify on Windows (#253, #267)
* Fixed bug which caused the external links checker to ignore the query string (#279, #297)
* Removed weird treatment of `DOCTYPE`s in the `relativize_paths` filter (#296)
* Fixed CodeRay syntax coloring on Ruby 2.0
* Silenced "Could not find files for the given pattern(s)" message on Windows (#298)
* Fixed issue which could cause `output.diff` not to be generated correctly (#255, #301)
* Let filesystem and static data sources follow symlinks (#299, #302)
* Added compatibility with Listen 1.0 (#309)
* Let `#passthrough` in Rules work well with the static data source (#251) [Gregory Pakosz]
* Made timing information be more accurate (#303)

## 3.6.2 (2013-03-23)

Fixes:

* Removed the list of available deployers from the `deploy` help text and moved
  them into a new `--list-deployers` option [Damien Pollet]
* Fixed warning about `__send__ `and `object_id` being redefined on Ruby
  1.8.x [Justin Hileman]

Enhancements:

* Added possible alternative names for the `Checks` file for consistency with
  the `Rules` file: `Checks.rb`, `checks`, `checks.rb` [Damien Pollet]
* Made sure unchanged files never have their mtime updated [Justin Hileman]
* Made link checker retry 405 Method Not Allowed results with GET instead of
  HEAD [Daniel Hofstetter]

## 3.6.1 (2013-02-25)

Fixes:

* Fixed bug which could cause the Sass filter to raise a load error [Damien Pollet]
* Fixed warnings about `__send__` and `object_id` being redefined [Justin Hileman]
* Made `files_to_watch` contain `nanoc.yaml`, not `config.yaml` by default

## 3.6 (2013-02-24)

Features:

* Added `sync` command, allowing data sources to update local caches of
  external data [Justin Hileman]
* Added `#ignore` compiler DSL method
* Allowed accessing items by identifier using e.g. `@items['/about/']`
* Added `shell` command

Enhancements:

* Renamed the nanoc configuration file from `config.yaml` to `nanoc.yaml`

Fixes:

* Updated references to old web site and old repository
* Made `require` errors mention Bundler if appropriate
* Fixed bug which caused pruner not to delete directories in some cases [@reima]
* Made `check` command exit with the proper exit status
* Added support for the `HTML_TOC` Redcarpet renderer
* Made `stale` check honor files excluded by the pruner

## 3.5 (2013-01-27)

Major changes:

* Added checks

Minor changes:

* Added `#include_rules` for modularising Rules files [Justin Hileman]
* Replaced FSSM with Listen [Takashi Uchibe]
* Made USR1 print stack trace (not on Windows)
* Added ability to configure autocompiler host/port in config.yaml [Stuart Montgomery]
* Added static data source
* Added `:rep_select` parameter to XML sitemap to allow filtering reps
* Removed use of bright/bold colors for compatibility with Solarized

Exensions:

* Added support for parameters in Less filter [Ruben Verborgh]
* Added support for icon and logo in Atom feed [Ruben Verborgh]

Fixes:

* Made syntax colorizer only use the first non-empty line when extracting the
  language comment
* Fixed XSL filter

## 3.4.3 (2012-12-09)

Improvements:

* Item reps are now accessible in a consistent way: in Rules and during
  compilation, they can be accessed using both `@rep` and `@item_rep`

Fixes:

* Made cleaning streams (stdout/stderr as used by nanoc) compatible with
  Ruby’s built-in Logger
* Made prune work when the output directory is a symlink
* Made Handlebars filter compatible with the latest version
* Made `show-data` command show more accurate dependencies [Stefan Bühler]
* Restored compatibility with Sass 3.2.2

## 3.4.2 (2012-11-01)

Fixes:

* Made passthrough rules be inserted in the right place [Gregory Pakosz]
* Fixed crashes in the progress indicator when compiling
* Made auto-pruning honor excluded files [Greg Karékinian]
* Made lack of which/where not crash watch command

Improvements:

* Fixed constant reinitialization warnings [Damien Pollet]
* Made UTF-8 not be decomposed when outputting to a file from a non-UTF-8 terminal
* Made syntax colorizer wrap CodeRay output in required CodeRay divs
* Made fog delete after upload, not before [Go Maeda]
* Made requesting compiled content of binary item impossible

## 3.4.1 (2012-09-22)

Fixes:

* Fixed auto-pruning
* Made slim filter work with the capturing helper [Bil Bas]

Improvements:

* Made several speed improvements
* Added prune configuration to config.yaml
* Made nanoc check for presence of nanoc in Gemfile
* Made compile command not show identicals (use `--verbose` if you want them)
* Made `relativize_paths` filter recognise more paths to relativize [Arnau Siches]
* Fixed #passthrough for items without extensions [Justin Hileman]
* Added more IO/File proxy methods to cleaning streams

## 3.4 (2012-06-09)

* Improved error output and added crash log
* Renamed `debug` and `info` commands to `show-data` and `show-plugins`, respectively 
* Added `show-rules` command (aka `explain`)

Extensions:

* Added `:yield` key for Mustache filter
* Added Handebars filter
* Added Pandoc filter
* Made the deployer use the `default` target if no target is specified
* Converted HTML/CSS/link validation tasks to commands
* Made link validator follow relative redirects

## 3.3.7 (2012-05-28)

* Added filename to YAML parser errors
* Fixed issue which caused extra dependencies to be generated
* Made timing information take filtering helper into account

## 3.3.6 (2012-04-27)

* Fixed issue with relative_link_to stripping HTML boilerplate

## 3.3.5 (2012-04-23)

* Fixed issue with relative_link_to not working properly

## 3.3.4 (2012-04-23)

* Fixed bug which caused the compilation stack to be empty
* Restored Ruby 1.8 compatibility

## 3.3.3 (2012-04-11)

* Fixed directed graph implementation on Rubinius
* Made capturing helper not remember content between runs
* Fixed Date#freeze issue on Ruby 1.8.x
* Made it possible to have any kind of object as parameters in the Rules file
* Fixed bug which caused changed routes not to cause a recompile

## 3.3.2 (2012-03-16)

* Removed bin/nanoc3 (use nanoc3 gem if you want it)
* Fixed wrong “no such snapshot” errors
* Made deployer default to rsync for backwards compatibility
* Fixed missing Nanoc::CLI in deployment tasks
* Fixed “unrecognised kind” deployer error

## 3.3.1 (2012-02-18)

* Fixed issue with long paths on Windows
* Fixed a few deployer crashes
* Added nanoc3.rb, nanoc3/tasks.rb, … for compatibility with older versions
* Made nanoc setup Bundler at startup [John Nishinaga]

## 3.3 (2012-02-12)

Base:

* Dropped the “3” suffix on nanoc3/Nanoc3
* Turned Rake tasks into proper nanoc commands
* Improved dependency tracking
* Added support for locals in filters and layouts

Extensions:

* Added support for deployment using Fog [Jack Chu]
* Added CoffeeScript filter [Riley Goodside]
* Added XSL filter [Arnau Siches]
* Added YUICompress filter [Matt Keveney]
* Added pygments.rb to supported syntax colorizers
* Allowed syntax colorizer to colorize outside `pre` elements [Kevin Lynagh]
* Added support for HTTPS link validation [Fabian Buch]
* Added support for (automatically) pruning stray output files [Justin Hileman]
* Added deploy command

## 3.2.4 (2012-01-09)

* Fixed bug which would cause some reps not to be compiled when invoking nanoc programmatically
* Made data source configuration location a bit more obvious
* Fixed watch command under Windows
* Made filesystem data source ignore UTF-8 BOM
* Improved compatibility of `colorize_syntax` filter with older libxml versions

## 3.2.3 (2011-10-31)

* Made syntax colorizer only strip trailing blank lines instead of all blanks
* Improved Ruby 1.9.x compatibility
* Made default rakefile require rubygems if necessary
* Made filename/content argument of `Nanoc3::Item#initialize` mandatory

## 3.2.2 (2011-09-04)

* Fixed command usage printing
* Made `relativize_paths` filter handle Windows network paths [Ruben Verborgh]
* Made watcher use correct configuration
* Allowed code blocks to start with a non-language shebang line

## 3.2.1 (2011-07-27)

* Made `@config` available in rules file
* Fixed `#readpartial` issue on JRuby [Matt Keveney]
* Fixed possible `@cache` name clash in memoization module
* Fixed options with required arguments (such as `--port` and `--host`)
* Fixed broken `#check_availability`
* Fixed error handling in watch command

## 3.2 (2011-07-24)

Base:

* Sped up nanoc quite a bit
* Added progress indicator for long-running filters
* Made all source data, such as item attributes, frozen during compilation
* Added --color option to force color on
* Cleaned up internals, deprecating several parts and/or marking them as private in the progress
* Allowed custom commands in commands/

Extensions:

* Added AsciiDoc filter
* Added Redcarpet filter [Peter Aronoff]
* Added Slim filter [Zaiste de Grengolada]
* Added Typogruby filter
* Added UglifyJS filter [Justin Hileman]
* Added `:items` parameter for the XML site map [Justin Hileman]
* Added support for params to ERB
* Added `:default_colorizer` parameter to the `:colorize_syntax` filter
* Allowed for passing arbitrary options to pygmentize [Matthias Vallentin]
* Exposed RedCloth parameters in the filter [Vincent Driessen]

## 3.1.9 (2011-06-30)

* Really fixed dependency generation between Sass partials this time
* Updated Less filter to 2.0
* Made `colorize_syntax` filter throw an error if pygmentize is not available

## 3.1.8 (2011-06-25)

* Made link validator accept https: URLs
* Fixed erroneous handling of layouts with names ending in index
* Fixed dependency generation between Sass partials
* Fixed errors related to thread requires
* Fixed crash while handling load errors
* Improved encoding handling while reading files

## 3.1.7 (2011-05-03)

* Restored compatibility with Sass 3.1

## 3.1.6 (2010-11-21)

* Fixed issues with incompatible encodings

## 3.1.5 (2010-08-24)

* Improved `#render` documentation
* Improved metadata section check so that e.g. raw diffs are handled properly
* Deprecated using `Nanoc3::Site#initialize` with a non-`"."` argument
* Added Ruby engine to version string
* Allowed the `created_at` and `updated_at` attributes used in the `Blogging` helper to be `Date` instances

## 3.1.4 (2010-07-25)

* Made INT and TERM signals always quit the CLI
* Allowed relative imports in LESS
* Made sure modification times are unchanged for identical recompiled items
* Improved link validator error handling
* Made pygmentize not output extra divs and pres
* Allowed colorizers to be specified using symbols instead of strings
* Added scss to the default list of text extensions

## 3.1.3 (2010-04-25)

* Removed annoying win32console warning [Eric Sunshine]
* Removed color codes when not writing to a terminal, or when writing to Windows’ console when win32console is not installed [Eric Sunshine]
* Added .xhtml and .xml to list of text extensions
* Improved support for relative Sass @imports [Chris Eppstein]

## 3.1.2 (2010-04-07)

* Fixed bug which could cause incorrect output when compilation of an item is delayed due to an unmet dependency

## 3.1.1 (2010-04-05)

* Sass `@import`s now work for files not managed by nanoc
* Rake tasks now have their Unicode description decomposed if necessary

## 3.1 (2010-04-03)

New:

* An `Item#rep_named(name)` function for quickly getting a certain rep
* An `Item#compiled_content` function for quickly getting compiled content
* An `Item#path` function for quickly getting the path of an item rep
* A new “+” wildcard in rule patterns that matches one or more characters
* A `view` command that starts a web server in the output directory
* A `debug` command that shows information about the items, reps and layouts
* A `kramdown` filter ([kramdown site](http://kramdown.rubyforge.org/))
* A diff between the previously compiled content and the last compiled content is now written to `output.diff` if the `enable_output_diff` site configuration attribute is true
* Assigns, such as `@items`, `@layouts`, `@item`, … are accessible without `@`
* Support for binary items

Changed:

* New sites now come with a stylesheet item instead of a `style.css` file in the output directory
* The `deploy:rsync` task now use sensible default options
* The `deploy:rsync` task now accepts a config environment variable
* The `deploy:rsync` task now uses a lowercase `dry_run` environment variable
* The `maruku` filter now accepts parameters
* The `rainpress` filter now accepts parameters
* The `filesystem` data source is now known as `filesystem_verbose`
* Meta files and content files are now optional
* The `filesystem_compact` and `filesystem_combined` data sources have been merged into a new `filesystem_unified` data source
* The metadata section in `filesystem_unified` is now optional [Christopher Eppstein]
* The `--server` autocompile option is now known as `--handler`
* Assigns in filters are now available as instance variables and methods
* The `#breadcrumbs_trail` function now allows missing parents
* The `sass` filter now properly handles `@import` dependencies

Deprecated:

* `Nanoc3::FileProxy`; use one of the filename attributes instead
* `ItemRep#content_at_snapshot`; use `#compiled_content` instead
* The `last_fm`, `delicious` and `twitter` data sources; fetch online content into a cache by a rake task and load data from this cache instead

## 3.0.9 (2010-02-24)

* Fixed 1.8.x parsing bug due to lack of parens which could cause “undefined method `to_iso8601_time` for #<String:0x…>” errors

## 3.0.8 (2010-02-24)

* `#atom_tag_for` now works with `base_url`s that contain a path [Eric Sunshine]
* Generated root URLs in `#atom_feed` now end with a slash [Eric Sunshine]
* Autocompiler now recognises requests to index files
* `Blogging` helper now allows `created_at` to be a Time instance

## 3.0.7 (2010-01-29)

* Fixed bug which could cause layout rules not be matched in order

## 3.0.6 (2010-01-17)

* Error checking in `filesystem_combined` has been improved [Brian Candler]
* Generated HTML files now have a default encoding of UTF-8
* Periods in identifiers for layouts now behave correctly
* The `relativize_paths` filter now correctly handles “/” [Eric Sunshine]

## 3.0.5 (2010-01-12)

* Restored pre-3.0.3 behaviour of periods in identifiers. By default, a file can have multiple extensions (e.g. `content/foo.html.erb` will have the identifier `/foo/`), but if `allow_periods_in_identifiers` in the site configuration is true, a file can have only one extension (e.g. `content/blog/stuff.entry.html` will have the identifier `/blog/stuff.entry/`).

## 3.0.4 (2010-01-07)

* Fixed a bug which would cause the `filesystem_compact` data source to incorrectly determine the content filename, leading to weird “Expected 1 content file but found 3” errors [Eric Sunshine]

## 3.0.3 (2010-01-06)

* The `Blogging` helper now properly handles item reps without paths
* The `relativize_paths` filter now only operates inside tags
* The autocompiler now handles escaped paths
* The `LinkTo` and `Tagging` helpers now output escaped HTML
* Fixed `played_at` attribute assignment in the `LastFM` data source for tracks playing now, and added a `now_playing` attribute [Nicky Peeters]
* The `filesystem_*` data sources can now handle dots in identifiers
* Required enumerator to make sure `#enum_with_index` always works
* `Array#stringify_keys` now properly recurses

## 3.0.2 (2009-11-07)

* Children-only identifier patterns no longer erroneously also match parent (e.g.` /foo/*/` no longer matches `/foo/`)
* The `create_site` command no longer uses those ugly HTML entities
* Install message now mentions the IRC channel

## 3.0.1 (2009-10-05)

* The proper exception is now raised when no matching compilation rules can be found
* The autocompile command no longer has a duplicate `--port` option
* The `#url_for` and `#feed_url` methods now check the presence of the `base_url` site configuration attribute
* Several outdated URLs are now up-to-date
* Error handling has been improved in general

## 3.0 (2009-08-14)

New:

* Multiple data sources
* Dependency tracking between items
* Filters can now optionally take arguments
* `#create_page` and `#create_layout` methods in data sources
* A new way to specify compilation/routing rules using a Rules file
* A `coderay` filter ([CodeRay site](http://coderay.rubychan.de/))
* A `filesystem_compact` data source which uses less directories

Changed:

* Pages and textual assets are now known as “items”

Removed:

* Support for drafts
* Support for binary assets
* Support for templates
* Everything that was deprecated in nanoc 2.x
* `save_*`, `move_*` and `delete_*` methods in data sources
* Processing instructions in metadata

## 2.2.2 (2009-05-18)

* Removed `relativize_paths` filter; use `relativize_paths_in_html` or `relativize_paths_in_css` instead
* Fixed bug which could cause nanoc to eat massive amounts of memory when an exception occurs
* Fixed bug which would cause nanoc to complain about the open file limit being reached when using a large amount of assets

## 2.2.1 (2009-04-08)

* Fixed bug which prevented `relative_path_to` from working
* Split `relativize_paths` filter into two filter: `relativize_paths_in_html` and `relativize_paths_in_css`
* Removed bundled mime-types library

## 2.2 (2009-04-06)

New:

* `--pages` and `--assets` compiler options
* `--no-color` commandline option
* `Filtering` helper
* `#relative_path_to` function in `LinkTo` helper
* `rainpress` filter ([Rainpress site](http://code.google.com/p/rainpress/))
* `relativize_paths` filter
* The current layout is now accessible through the `@layout` variable
* Much more informative stack traces when something goes wrong

Changed:

* The commandline option parser is now a lot more reliable
* `#atom_feed` now takes optional `:content_proc`, `:excerpt_proc` and `:articles` parameters
* The compile command show non-written items (those with `skip_output: true`)
* The compile command compiles everything by default
* Added `--only-outdated` option to compile only outdated pages

Removed:

* deprecated extension-based code

## 2.1.6 (2009-02-28)

* The `filesystem_combined` data source now supports empty metadata sections
* The `rdoc` filter now works for both RDoc 1.x and 2.x
* The autocompiler now serves a 500 when an exception occurs outside compilation
* The autocompiler no longer serves index files when the request path does not end with a slash
* The autocompiler now always serves asset content correctly

## 2.1.5 (2009-02-01)

* Added Ruby 1.9 compatibility
* The `filesystem` and `filesystem_combined` data sources now preserve custom extensions

## 2.1.4 (2008-11-15)

* Fixed an issue where the autocompiler in Windows would serve broken assets

## 2.1.3 (2008-09-27)

* The `haml` and `sass` filters now correctly take their options from assets
* The autocompiler now serves index files instead of 404s
* Layouts named “index” are now handled correctly
* The `filesystem_combined` data source now properly handles assets

## 2.1.2 (2008-09-08)

* The utocompiler now compiles assets as well
* The `sass` filter now takes options (just like the `haml` filter)
* Haml/Sass options are now taken from the page *rep* instead of the page

## 2.1.1 (2008-08-18)

* Fixed issue which would cause files not to be required in the right order

## 2.1 (2008-08-17)

This is only a short summary of all changes in 2.1. For details, see the
[nanoc web site](http://nanoc.stoneship.org/). Especially the blog and the
updated manual will be useful.

New:

* New `rdiscount` filter ([RDiscount site](http://github.com/rtomayko/rdiscount))
* New `maruku` filter ([Maruku site](http://maruku.rubyforge.org/))
* New `erubis` filter ([Erubis site](http://www.kuwata-lab.com/erubis/))
* A better commandline frontend
* A new filesystem data source named `filesystem_combined`
* Routers, which decide where compiled pages should be written to
* Page/layout mtimes can now be retrieved through `page.mtime`/`layout.mtime`

Changed:

* Already compiled pages will no longer be re-compiled unless outdated
* Layout processors and filters have been merged
* Layouts no longer rely on file extensions to determine the layout processor
* Greatly improved source code documentation
* Greatly improved unit test suite

Removed:

* Several filters have been removed and replaced by newer filters:
	* `eruby`: use `erb` or `erubis` instead
	* `markdown`: use `bluecloth`, `rdiscount` or `maruku` instead
	* `textile`: use `redcloth` instead

## 2.0.4 (2008-05-04)

* Fixed `default.rb`’s `#html_escape`
* Updated Haml filter and layout processor so that @page, @pages and @config are now available as instance variables instead of local variables

## 2.0.3 (2008-03-25)

* The autocompiler now honors custom paths
* The autocompiler now attempts to serve pages with the most appropriate MIME type, instead of always serving everything as `text/html`

## 2.0.2 (2008-01-26)

* nanoc now requires Ruby 1.8.5 instead of 1.8.6

## 2.0.1 (2008-01-21)

* Fixed a “too many open files” error that could appear during (auto)compiling

## 2.0 (2007-12-25)

New:

* Support for custom layout processors
* Support for custom data sources
* Database data source
* An auto-compiler
* Pages have `parent` and `children`

Changed:

* The source has been restructured and cleaned up a great deal
* Filters are defined in a different way now
* The `eruby` filter now uses ERB instead of Erubis

Removed:

* The `filters` property; use `filters_pre` instead
* Support for Liquid

## 1.6.2 (2007-10-23)

* Fixed an issue which prevented the content capturing plugin from working

## 1.6.1 (2007-10-14)

* Removed a stray debug message

## 1.6 (2007-10-13)

* Added support for post-layout filters
* Added support for getting a File object for the page, so you can now e.g. easily get the modification time for a given page (`@page.file.mtime`)
* Cleaned up the source code a lot
* Removed deprecated asset-copying functionality

## 1.5 (2007-09-10)

* Added support for custom filters
* Improved Liquid support -- Liquid is now a first-class nanoc citizen
* Deprecated assets -- use something like rsync instead
* Added `eruby_engine` option, which can be `erb` or `erubis`

## 1.4 (2007-07-06)

* nanoc now supports ERB (as well as Erubis); Erubis no longer is a dependency
* `meta.yaml` can now have `haml_options` property, which is passed to Haml
* Pages can now have a `filename` property, which defaults to `index` [Dennis Sutch]
* Pages now know in what order they should be compiled, eliminating the need for custom page ordering [Dennis Sutch]

## 1.3.1 (2007-06-30)

* The contents of the `assets` directory are now copied into the output directory specified in `config.yaml`

## 1.3 (2007-06-24)

* The `@pages` array now also contains uncompiled pages
* Pages with `skip_output` set to true will not be outputted
* Added new filters
	* Textile/RedCloth
	* Sass
* nanoc now warns before overwriting in `create_site`, `create_page` and `create_template` (but not in compile)

## 1.2 (2007-06-05)

* Sites now have an `assets` directory, whose contents are copied to the `output` directory when compiling [Soryu]
* Added support for non-eRuby layouts (Markaby, Haml, Liquid, …)
* Added more filters (Markaby, Haml, Liquid, RDoc [Dmitry Bilunov])
* Improved error reporting
* Accessing page attributes using instance variables, and not through `@page`, is no longer possible
* Page attributes can now be accessed using dot notation, i.e. `@page.title` as well as `@page[:title]`

## 1.1.3 (2007-05-18)

* Fixed bug which would cause layoutless pages to be outputted incorrectly

## 1.1.2 (2007-05-17)

* Backup files (files ending with a “~”) are now ignored
* Fixed bug which would cause subpages not to be generated correctly

## 1.1 (2007-05-08)

* Added support for nested layouts
* Added coloured logging
* `@page` now hold the page that is currently being processed
* Index files are now called “content” files and are now named after the directory they are in [Colin Barrett]
* It is now possible to access `@page` in the page’s content file

## 1.0.1 (2007-05-05)

* Fixed a bug which would cause a “no such template” error to be displayed when the template existed but compiling it would raise an exception
* Fixed bug which would cause pages not to be sorted by order before compiling

## 1.0 (2007-05-03)

* Initial release<|MERGE_RESOLUTION|>--- conflicted
+++ resolved
@@ -13,10 +13,7 @@
 * `watch` and `autocompile` commands (use `guard-nanoc`)
 * `update` command
 * All rake tasks
-<<<<<<< HEAD
-=======
 * Alternative spelling for `Rules` and `Checks` files
->>>>>>> 0f58ca2d
 
 Changed:
 
