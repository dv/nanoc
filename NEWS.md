# nanoc news

<<<<<<< HEAD
## 3.5 (???)

Major changes:

* Added checkers

Minor changes:

* Added `#include_rules` for modularising Rules files [Justin Hileman]
* Replaced FSSM with Listen [Takashi Uchibe]
* Made USR1 print stack trace

Exensions:

* Added support for parameters in Less filter [Ruben Verborgh]
* Added support for icon and logo in Atom feed [Ruben Verborgh]

## 3.4.3 (???)
=======
## 3.4.3 (2012-12-09)
>>>>>>> a2759796

Improvements:

* Item reps are now accessible in a consistent way: in Rules and during
  compilation, they can be accessed using both `@rep` and `@item_rep`

Fixes:

* Made cleaning streams (stdout/stderr as used by nanoc) compatible with
  Ruby’s built-in Logger
* Made prune work when the output directory is a symlink
* Made Handlebars filter compatible with the latest version
* Made `show-data` command show more accurate dependencies [Stefan Bühler]
* Restored compatibility with Sass 3.2.2

## 3.4.2 (2012-11-01)

Fixes:

* Made passthrough rules be inserted in the right place [Gregory Pakosz]
* Fixed crashes in the progress indicator when compiling
* Made auto-pruning honor excluded files [Greg Karékinian]
* Made lack of which/where not crash watch command

Improvements:

* Fixed constant reinitialization warnings [Damien Pollet]
* Made UTF-8 not be decomposed when outputting to a file from a non-UTF-8 terminal
* Made syntax colorizer wrap CodeRay output in required CodeRay divs
* Made fog delete after upload, not before [Go Maeda]
* Made requesting compiled content of binary item impossible

## 3.4.1 (2012-09-22)

Fixes:

* Fixed auto-pruning
* Made slim filter work with the capturing helper [Bil Bas]

Improvements:

* Made several speed improvements
* Added prune configuration to config.yaml
* Made nanoc check for presence of nanoc in Gemfile
* Made compile command not show identicals (use `--verbose` if you want them)
* Made relativize_paths filter recognise more paths to relativize [Arnau Siches]
* Fixed #passthrough for items without extensions [Justin Hileman]
* Added more IO/File proxy methods to cleaning streams

## 3.4 (2012-06-09)

* Improved error output and added crash log
* Renamed `debug` and `info` commands to `show-data` and `show-plugins`, respectively 
* Added `show-rules` command (aka `explain`)

Extensions:

* Added `:yield` key for Mustache filter
* Added Handebars filter
* Added Pandoc filter
* Made the deployer use the `default` target if no target is specified
* Converted HTML/CSS/link validation tasks to commands
* Made link validator follow relative redirects

## 3.3.7 (2012-05-28)

* Added filename to YAML parser errors
* Fixed issue which caused extra dependencies to be generated
* Made timing information take filtering helper into account

## 3.3.6 (2012-04-27)

* Fixed issue with relative_link_to stripping HTML boilerplate

## 3.3.5 (2012-04-23)

* Fixed issue with relative_link_to not working properly

## 3.3.4 (2012-04-23)

* Fixed bug which caused the compilation stack to be empty
* Restored Ruby 1.8 compatibility

## 3.3.3 (2012-04-11)

* Fixed directed graph implementation on Rubinius
* Made capturing helper not remember content between runs
* Fixed Date#freeze issue on Ruby 1.8.x
* Made it possible to have any kind of object as parameters in the Rules file
* Fixed bug which caused changed routes not to cause a recompile

## 3.3.2 (2012-03-16)

* Removed bin/nanoc3 (use nanoc3 gem if you want it)
* Fixed wrong “no such snapshot” errors
* Made deployer default to rsync for backwards compatibility
* Fixed missing Nanoc::CLI in deployment tasks
* Fixed “unrecognised kind” deployer error

## 3.3.1 (2012-02-18)

* Fixed issue with long paths on Windows
* Fixed a few deployer crashes
* Added nanoc3.rb, nanoc3/tasks.rb, … for compatibility with older versions
* Made nanoc setup Bundler at startup [John Nishinaga]

## 3.3 (2012-02-12)

Base:

* Dropped the “3” suffix on nanoc3/Nanoc3
* Turned Rake tasks into proper nanoc commands
* Improved dependency tracking
* Added support for locals in filters and layouts

Extensions:

* Added support for deployment using Fog [Jack Chu]
* Added CoffeeScript filter [Riley Goodside]
* Added XSL filter [Arnau Siches]
* Added YUICompress filter [Matt Keveney]
* Added pygments.rb to supported syntax colorizers
* Allowed syntax colorizer to colorize outside `pre` elements [Kevin Lynagh]
* Added support for HTTPS link validation [Fabian Buch]
* Added support for (automatically) pruning stray output files [Justin Hileman]
* Added deploy command

## 3.2.4 (2012-01-09)

* Fixed bug which would cause some reps not to be compiled when invoking nanoc programmatically
* Made data source configuration location a bit more obvious
* Fixed watch command under Windows
* Made filesystem data source ignore UTF-8 BOM
* Improved compatibility of colorize_syntax filter with older libxml versions

## 3.2.3 (2011-10-31)

* Made syntax colorizer only strip trailing blank lines instead of all blanks
* Improved Ruby 1.9.x compatibility
* Made default rakefile require rubygems if necessary
* Made filename/content argument of `Nanoc3::Item#initialize` mandatory

## 3.2.2 (2011-09-04)

* Fixed command usage printing
* Made relativize_paths filter handle Windows network paths [Ruben Verborgh]
* Made watcher use correct configuration
* Allowed code blocks to start with a non-language shebang line

## 3.2.1 (2011-07-27)

* Made `@config` available in rules file
* Fixed `#readpartial` issue on JRuby [Matt Keveney]
* Fixed possible `@cache` name clash in memoization module
* Fixed options with required arguments (such as `--port` and `--host`)
* Fixed broken `#check_availability`
* Fixed error handling in watch command

## 3.2 (2011-07-24)

Base:

* Sped up nanoc quite a bit
* Added progress indicator for long-running filters
* Made all source data, such as item attributes, frozen during compilation
* Added --color option to force color on
* Cleaned up internals, deprecating several parts and/or marking them as private in the progress
* Allowed custom commands in commands/

Extensions:

* Added AsciiDoc filter
* Added Redcarpet filter [Peter Aronoff]
* Added Slim filter [Zaiste de Grengolada]
* Added Typogruby filter
* Added UglifyJS filter [Justin Hileman]
* Added `:items` parameter for the XML site map [Justin Hileman]
* Added support for params to ERB
* Added `:default_colorizer` parameter to the `:colorize_syntax` filter
* Allowed for passing arbitrary options to pygmentize [Matthias Vallentin]
* Exposed RedCloth parameters in the filter [Vincent Driessen]

## 3.1.9 (2011-06-30)

* Really fixed dependency generation between Sass partials this time
* Updated Less filter to 2.0
* Made colorize_syntax filter throw an error if pygmentize is not available

## 3.1.8 (2011-06-25)

* Made link validator accept https: URLs
* Fixed erroneous handling of layouts with names ending in index
* Fixed dependency generation between Sass partials
* Fixed errors related to thread requires
* Fixed crash while handling load errors
* Improved encoding handling while reading files

## 3.1.7 (2011-05-03)

* Restored compatibility with Sass 3.1

## 3.1.6 (2010-11-21)

* Fixed issues with incompatible encodings

## 3.1.5 (2010-08-24)

* Improved `#render` documentation
* Improved metadata section check so that e.g. raw diffs are handled properly
* Deprecated using `Nanoc3::Site#initialize` with a non-`"."` argument
* Added Ruby engine to version string
* Allowed the `created_at` and `updated_at` attributes used in the `Blogging` helper to be `Date` instances

## 3.1.4 (2010-07-25)

* Made INT and TERM signals always quit the CLI
* Allowed relative imports in LESS
* Made sure modification times are unchanged for identical recompiled items
* Improved link validator error handling
* Made pygmentize not output extra divs and pres
* Allowed colorizers to be specified using symbols instead of strings
* Added scss to the default list of text extensions

## 3.1.3 (2010-04-25)

* Removed annoying win32console warning [Eric Sunshine]
* Removed color codes when not writing to a terminal, or when writing to Windows’ console when win32console is not installed [Eric Sunshine]
* Added .xhtml and .xml to list of text extensions
* Improved support for relative Sass @imports [Chris Eppstein]

## 3.1.2 (2010-04-07)

* Fixed bug which could cause incorrect output when compilation of an item is delayed due to an unmet dependency

## 3.1.1 (2010-04-05)

* Sass `@import`s now work for files not managed by nanoc
* Rake tasks now have their Unicode description decomposed if necessary

## 3.1 (2010-04-03)

New:

* An `Item#rep_named(name)` function for quickly getting a certain rep
* An `Item#compiled_content` function for quickly getting compiled content
* An `Item#path` function for quickly getting the path of an item rep
* A new “+” wildcard in rule patterns that matches one or more characters
* A `view` command that starts a web server in the output directory
* A `debug` command that shows information about the items, reps and layouts
* A `kramdown` filter ([kramdown site](http://kramdown.rubyforge.org/))
* A diff between the previously compiled content and the last compiled content is now written to `output.diff` if the `enable_output_diff` site configuration attribute is true
* Assigns, such as `@items`, `@layouts`, `@item`, … are accessible without `@`
* Support for binary items

Changed:

* New sites now come with a stylesheet item instead of a `style.css` file in the output directory
* The `deploy:rsync` task now use sensible default options
* The `deploy:rsync` task now accepts a config environment variable
* The `deploy:rsync` task now uses a lowercase `dry_run` environment variable
* The `maruku` filter now accepts parameters
* The `rainpress` filter now accepts parameters
* The `filesystem` data source is now known as `filesystem_verbose`
* Meta files and content files are now optional
* The `filesystem_compact` and `filesystem_combined` data sources have been merged into a new `filesystem_unified` data source
* The metadata section in `filesystem_unified` is now optional [Christopher Eppstein]
* The `--server` autocompile option is now known as `--handler`
* Assigns in filters are now available as instance variables and methods
* The `#breadcrumbs_trail` function now allows missing parents
* The `sass` filter now properly handles `@import` dependencies

Deprecated:

* `Nanoc3::FileProxy`; use one of the filename attributes instead
* `ItemRep#content_at_snapshot`; use `#compiled_content` instead
* The `last_fm`, `delicious` and `twitter` data sources; fetch online content into a cache by a rake task and load data from this cache instead

## 3.0.9 (2010-02-24)

* Fixed 1.8.x parsing bug due to lack of parens which could cause “undefined method `to_iso8601_time` for #<String:0x…>” errors

## 3.0.8 (2010-02-24)

* `#atom_tag_for` now works with base_urls that contain a path [Eric Sunshine]
* Generated root URLs in `#atom_feed` now end with a slash [Eric Sunshine]
* Autocompiler now recognises requests to index files
* `Blogging` helper now allows created_at to be a Time instance

## 3.0.7 (2010-01-29)

* Fixed bug which could cause layout rules not be matched in order

## 3.0.6 (2010-01-17)

* Error checking in `filesystem_combined` has been improved [Brian Candler]
* Generated HTML files now have a default encoding of UTF-8
* Periods in identifiers for layouts now behave correctly
* The `relativize_paths` filter now correctly handles “/” [Eric Sunshine]

## 3.0.5 (2010-01-12)

* Restored pre-3.0.3 behaviour of periods in identifiers. By default, a file can have multiple extensions (e.g. `content/foo.html.erb` will have the identifier `/foo/`), but if `allow_periods_in_identifiers` in the site configuration is true, a file can have only one extension (e.g. `content/blog/stuff.entry.html` will have the identifier `/blog/stuff.entry/`).

## 3.0.4 (2010-01-07)

* Fixed a bug which would cause the `filesystem_compact` data source to incorrectly determine the content filename, leading to weird “Expected 1 content file but found 3” errors [Eric Sunshine]

## 3.0.3 (2010-01-06)

* The `Blogging` helper now properly handles item reps without paths
* The `relativize_paths` filter now only operates inside tags
* The autocompiler now handles escaped paths
* The `LinkTo` and `Tagging` helpers now output escaped HTML
* Fixed `played_at` attribute assignment in the `LastFM` data source for tracks playing now, and added a `now_playing` attribute [Nicky Peeters]
* The `filesystem_*` data sources can now handle dots in identifiers
* Required enumerator to make sure `#enum_with_index` always works
* `Array#stringify_keys` now properly recurses

## 3.0.2 (2009-11-07)

* Children-only identifier patterns no longer erroneously also match parent (e.g.` /foo/*/` no longer matches `/foo/`)
* The `create_site` command no longer uses those ugly HTML entities
* Install message now mentions the IRC channel

## 3.0.1 (2009-10-05)

* The proper exception is now raised when no matching compilation rules can be found
* The autocompile command no longer has a duplicate `--port` option
* The `#url_for` and `#feed_url` methods now check the presence of the `base_url` site configuration attribute
* Several outdated URLs are now up-to-date
* Error handling has been improved in general

## 3.0 (2009-08-14)

New:

* Multiple data sources
* Dependency tracking between items
* Filters can now optionally take arguments
* `#create_page` and `#create_layout` methods in data sources
* A new way to specify compilation/routing rules using a Rules file
* A `coderay` filter ([CodeRay site](http://coderay.rubychan.de/))
* A `filesystem_compact` data source which uses less directories

Changed:

* Pages and textual assets are now known as “items”

Removed:

* Support for drafts
* Support for binary assets
* Support for templates
* Everything that was deprecated in nanoc 2.x
* `save_*`, `move_*` and `delete_*` methods in data sources
* Processing instructions in metadata

## 2.2.2 (2009-05-18)

* Removed `relativize_paths` filter; use `relativize_paths_in_html` or `relativize_paths_in_css` instead
* Fixed bug which could cause nanoc to eat massive amounts of memory when an exception occurs
* Fixed bug which would cause nanoc to complain about the open file limit being reached when using a large amount of assets

## 2.2.1 (2009-04-08)

* Fixed bug which prevented `relative_path_to` from working
* Split `relativize_paths` filter into two filter: `relativize_paths_in_html` and `relativize_paths_in_css`
* Removed bundled mime-types library

## 2.2 (2009-04-06)

New:

* `--pages` and `--assets` compiler options
* `--no-color` commandline option
* `Filtering` helper
* `#relative_path_to` function in `LinkTo` helper
* `rainpress` filter ([Rainpress site](http://code.google.com/p/rainpress/))
* `relativize_paths` filter
* The current layout is now accessible through the `@layout` variable
* Much more informative stack traces when something goes wrong

Changed:

* The commandline option parser is now a lot more reliable
* `#atom_feed` now takes optional `:content_proc`, `:excerpt_proc` and `:articles` parameters
* The compile command show non-written items (those with `skip_output: true`)
* The compile command compiles everything by default
* Added `--only-outdated` option to compile only outdated pages

Removed:

* deprecated extension-based code

## 2.1.6 (2009-02-28)

* The `filesystem_combined` data source now supports empty metadata sections
* The `rdoc` filter now works for both RDoc 1.x and 2.x
* The autocompiler now serves a 500 when an exception occurs outside compilation
* The autocompiler no longer serves index files when the request path does not end with a slash
* The autocompiler now always serves asset content correctly

## 2.1.5 (2009-02-01)

* Added Ruby 1.9 compatibility
* The `filesystem` and `filesystem_combined` data sources now preserve custom extensions

## 2.1.4 (2008-11-15)

* Fixed an issue where the autocompiler in Windows would serve broken assets

## 2.1.3 (2008-09-27)

* The `haml` and `sass` filters now correctly take their options from assets
* The autocompiler now serves index files instead of 404s
* Layouts named “index” are now handled correctly
* The `filesystem_combined` data source now properly handles assets

## 2.1.2 (2008-09-08)

* The utocompiler now compiles assets as well
* The `sass` filter now takes options (just like the `haml` filter)
* Haml/Sass options are now taken from the page *rep* instead of the page

## 2.1.1 (2008-08-18)

* Fixed issue which would cause files not to be required in the right order

## 2.1 (2008-08-17)

This is only a short summary of all changes in 2.1. For details, see the
[nanoc web site](http://nanoc.stoneship.org/). Especially the blog and the
updated manual will be useful.

New:

* New `rdiscount` filter ([RDiscount site](http://github.com/rtomayko/rdiscount))
* New `maruku` filter ([Maruku site](http://maruku.rubyforge.org/))
* New `erubis` filter ([Erubis site](http://www.kuwata-lab.com/erubis/))
* A better commandline frontend
* A new filesystem data source named `filesystem_combined`
* Routers, which decide where compiled pages should be written to
* Page/layout mtimes can now be retrieved through `page.mtime`/`layout.mtime`

Changed:

* Already compiled pages will no longer be re-compiled unless outdated
* Layout processors and filters have been merged
* Layouts no longer rely on file extensions to determine the layout processor
* Greatly improved source code documentation
* Greatly improved unit test suite

Removed:

* Several filters have been removed and replaced by newer filters:
	* `eruby`: use `erb` or `erubis` instead
	* `markdown`: use `bluecloth`, `rdiscount` or `maruku` instead
	* `textile`: use `redcloth` instead

## 2.0.4 (2008-05-04)

* Fixed `default.rb`’s `#html_escape`
* Updated Haml filter and layout processor so that @page, @pages and @config are now available as instance variables instead of local variables

## 2.0.3 (2008-03-25)

* The autocompiler now honors custom paths
* The autocompiler now attempts to serve pages with the most appropriate MIME type, instead of always serving everything as `text/html`

## 2.0.2 (2008-01-26)

* nanoc now requires Ruby 1.8.5 instead of 1.8.6

## 2.0.1 (2008-01-21)

* Fixed a “too many open files” error that could appear during (auto)compiling

## 2.0 (2007-12-25)

New:

* Support for custom layout processors
* Support for custom data sources
* Database data source
* An auto-compiler
* Pages have `parent` and `children`

Changed:

* The source has been restructured and cleaned up a great deal
* Filters are defined in a different way now
* The `eruby` filter now uses ERB instead of Erubis

Removed:

* The `filters` property; use `filters_pre` instead
* Support for Liquid

## 1.6.2 (2007-10-23)

* Fixed an issue which prevented the content capturing plugin from working

## 1.6.1 (2007-10-14)

* Removed a stray debug message

## 1.6 (2007-10-13)

* Added support for post-layout filters
* Added support for getting a File object for the page, so you can now e.g. easily get the modification time for a given page (`@page.file.mtime`)
* Cleaned up the source code a lot
* Removed deprecated asset-copying functionality

## 1.5 (2007-09-10)

* Added support for custom filters
* Improved Liquid support -- Liquid is now a first-class nanoc citizen
* Deprecated assets -- use something like rsync instead
* Added `eruby_engine` option, which can be `erb` or `erubis`

## 1.4 (2007-07-06)

* nanoc now supports ERB (as well as Erubis); Erubis no longer is a dependency
* `meta.yaml` can now have `haml_options` property, which is passed to Haml
* Pages can now have a `filename` property, which defaults to `index` [Dennis Sutch]
* Pages now know in what order they should be compiled, eliminating the need for custom page ordering [Dennis Sutch]

## 1.3.1 (2007-06-30)

* The contents of the `assets` directory are now copied into the output directory specified in `config.yaml`

## 1.3 (2007-06-24)

* The `@pages` array now also contains uncompiled pages
* Pages with `skip_output` set to true will not be outputted
* Added new filters
	* Textile/RedCloth
	* Sass
* nanoc now warns before overwriting in `create_site`, `create_page` and `create_template` (but not in compile)

## 1.2 (2007-06-05)

* Sites now have an `assets` directory, whose contents are copied to the `output` directory when compiling [Soryu]
* Added support for non-eRuby layouts (Markaby, Haml, Liquid, …)
* Added more filters (Markaby, Haml, Liquid, RDoc [Dmitry Bilunov])
* Improved error reporting
* Accessing page attributes using instance variables, and not through `@page`, is no longer possible
* Page attributes can now be accessed using dot notation, i.e. `@page.title` as well as `@page[:title]`

## 1.1.3 (2007-05-18)

* Fixed bug which would cause layoutless pages to be outputted incorrectly

## 1.1.2 (2007-05-17)

* Backup files (files ending with a “~”) are now ignored
* Fixed bug which would cause subpages not to be generated correctly

## 1.1 (2007-05-08)

* Added support for nested layouts
* Added coloured logging
* `@page` now hold the page that is currently being processed
* Index files are now called “content” files and are now named after the directory they are in [Colin Barrett]
* It is now possible to access `@page` in the page’s content file

## 1.0.1 (2007-05-05)

* Fixed a bug which would cause a “no such template” error to be displayed when the template existed but compiling it would raise an exception
* Fixed bug which would cause pages not to be sorted by order before compiling

## 1.0 (2007-05-03)

* Initial release<|MERGE_RESOLUTION|>--- conflicted
+++ resolved
@@ -1,6 +1,5 @@
 # nanoc news
 
-<<<<<<< HEAD
 ## 3.5 (???)
 
 Major changes:
@@ -18,10 +17,7 @@
 * Added support for parameters in Less filter [Ruben Verborgh]
 * Added support for icon and logo in Atom feed [Ruben Verborgh]
 
-## 3.4.3 (???)
-=======
 ## 3.4.3 (2012-12-09)
->>>>>>> a2759796
 
 Improvements:
 
