--- conflicted
+++ resolved
@@ -1,6 +1,6 @@
 GIT
   remote: git://github.com/bbatsov/rubocop.git
-  revision: b713ba0f078ced9662c5257596f20b9980513f6f
+  revision: 5fb62c86b622d29c204ae66a33fa7f7abee02263
   specs:
     rubocop (0.15.0)
       parser (~> 2.0)
@@ -17,7 +17,7 @@
   remote: https://rubygems.org/
   specs:
     RedCloth (4.2.9)
-    adsf (1.1.1)
+    adsf (1.2.0)
       rack (>= 1.0.0)
     ast (1.1.0)
     bluecloth (2.2.0)
@@ -32,20 +32,17 @@
     coffee-script-source (1.6.3)
     colored (1.2)
     commonjs (0.2.7)
-<<<<<<< HEAD
+    compass (0.12.2)
+      chunky_png (~> 1.2)
+      fssm (>= 0.2.7)
+      sass (~> 3.1)
     coveralls (0.7.0)
       multi_json (~> 1.3)
       rest-client
       simplecov (>= 0.7)
       term-ansicolor
       thor
-=======
-    compass (0.12.2)
-      chunky_png (~> 1.2)
-      fssm (>= 0.2.7)
-      sass (~> 3.1)
->>>>>>> 4af6a8ba
-    cri (2.4.0)
+    cri (2.4.1)
       colored (>= 1.2)
     docile (1.1.1)
     erubis (2.7.0)
@@ -72,11 +69,11 @@
       therubyracer (~> 0.12.0)
     handlebars-source (1.0.12)
     json (1.8.1)
-    kramdown (1.2.0)
+    kramdown (1.3.0)
     less (2.4.0)
       commonjs (~> 0.2.7)
     libv8 (3.16.14.3)
-    listen (2.2.0)
+    listen (2.4.0)
       celluloid (>= 0.15.2)
       rb-fsevent (>= 0.9.3)
       rb-inotify (>= 0.9)
@@ -94,12 +91,12 @@
     net-scp (1.1.2)
       net-ssh (>= 2.6.5)
     net-ssh (2.7.0)
-    nokogiri (1.5.10)
+    nokogiri (1.5.11)
     pandoc-ruby (0.7.5)
     parser (2.0.0)
       ast (~> 1.1)
       slop (~> 3.4, >= 3.4.5)
-    posix-spawn (0.3.6)
+    posix-spawn (0.3.8)
     powerpack (0.0.9)
     pry (0.9.12.4)
       coderay (~> 1.0)
@@ -113,7 +110,7 @@
     rainpress (1.0)
     rake (10.1.0)
     rb-fsevent (0.9.3)
-    rb-inotify (0.9.2)
+    rb-inotify (0.9.3)
       ffi (>= 0.5.0)
     rdiscount (2.1.7)
     rdoc (4.0.1)
@@ -134,7 +131,7 @@
       temple (~> 0.6.6)
       tilt (>= 1.3.3, < 2.1)
     slop (3.4.7)
-    systemu (2.5.2)
+    systemu (2.6.0)
     temple (0.6.7)
     term-ansicolor (1.2.2)
       tins (~> 0.8)
@@ -142,12 +139,12 @@
       libv8 (~> 3.16.14.0)
       ref
     thor (0.18.1)
-    tilt (1.4.1)
+    tilt (2.0.0)
     timers (1.1.0)
     tins (0.13.1)
     typogruby (1.0.16)
       rubypants
-    uglifier (2.3.1)
+    uglifier (2.3.3)
       execjs (>= 0.3.0)
       json (>= 1.8.0)
     w3c_validators (1.2)
@@ -167,11 +164,8 @@
   builder
   coderay
   coffee-script
-<<<<<<< HEAD
+  compass
   coveralls
-=======
-  compass
->>>>>>> 4af6a8ba
   erubis
   fog
   haml
