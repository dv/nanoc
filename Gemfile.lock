--- conflicted
+++ resolved
@@ -1,11 +1,7 @@
 PATH
   remote: .
   specs:
-<<<<<<< HEAD
     nanoc (3.7.0)
-=======
-    nanoc (3.6.8)
->>>>>>> 3d114e05
       cri (~> 2.3)
 
 GEM
@@ -33,17 +29,13 @@
     compass (0.12.4)
       chunky_png (~> 1.2)
       fssm (>= 0.2.7)
-<<<<<<< HEAD
-      sass (~> 3.1)
+      sass (~> 3.2.17)
     coveralls (0.7.0)
       multi_json (~> 1.3)
       rest-client
       simplecov (>= 0.7)
       term-ansicolor
       thor
-=======
-      sass (~> 3.2.17)
->>>>>>> 3d114e05
     cri (2.5.0)
       colored (>= 1.2)
     docile (1.1.3)
@@ -95,11 +87,7 @@
     minitest (4.7.5)
     mocha (1.0.0)
       metaclass (~> 0.0.1)
-<<<<<<< HEAD
-    multi_json (1.9.0)
-=======
     multi_json (1.9.2)
->>>>>>> 3d114e05
     mustache (0.99.5)
     net-scp (1.1.2)
       net-ssh (>= 2.6.5)
@@ -131,14 +119,10 @@
       json (~> 1.4)
     redcarpet (3.1.1)
     ref (1.0.5)
-<<<<<<< HEAD
     rest-client (1.6.7)
       mime-types (>= 1.16)
     rouge (1.3.3)
-    rubocop (0.19.0)
-=======
     rubocop (0.19.1)
->>>>>>> 3d114e05
       json (>= 1.7.7, < 2)
       parser (~> 2.1.7)
       powerpack (~> 0.0.6)
@@ -146,16 +130,12 @@
       ruby-progressbar (~> 1.4)
     ruby-progressbar (1.4.2)
     rubypants (0.2.0)
-<<<<<<< HEAD
-    sass (3.2.15)
+    sass (3.2.17)
     simplecov (0.8.2)
       docile (~> 1.1.0)
       multi_json
       simplecov-html (~> 0.8.0)
     simplecov-html (0.8.0)
-=======
-    sass (3.2.17)
->>>>>>> 3d114e05
     slim (2.0.2)
       temple (~> 0.6.6)
       tilt (>= 1.3.3, < 2.1)
@@ -167,14 +147,10 @@
     therubyracer (0.12.1)
       libv8 (~> 3.16.14.0)
       ref
-<<<<<<< HEAD
-    thor (0.18.1)
-    tilt (2.0.0)
-=======
+    thor (0.19.0)
     tilt (2.0.1)
->>>>>>> 3d114e05
     timers (1.1.0)
-    tins (1.0.0)
+    tins (1.0.1)
     typogruby (1.0.16)
       rubypants
     uglifier (2.5.0)
