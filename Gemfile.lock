--- conflicted
+++ resolved
@@ -31,26 +31,14 @@
       chunky_png (~> 1.2)
       fssm (>= 0.2.7)
       sass (~> 3.1)
-<<<<<<< HEAD
-    cri (2.4.1)
+    cri (2.5.0)
       colored (>= 1.2)
-    debugger (1.6.3)
+    debugger (1.6.6)
       columnize (>= 0.3.1)
       debugger-linecache (~> 1.2.0)
-      debugger-ruby_core_source (~> 1.2.4)
+      debugger-ruby_core_source (~> 1.3.2)
     debugger-linecache (1.2.0)
-    debugger-ruby_core_source (1.2.4)
-=======
-    coveralls (0.7.0)
-      multi_json (~> 1.3)
-      rest-client
-      simplecov (>= 0.7)
-      term-ansicolor
-      thor
-    cri (2.5.0)
-      colored (>= 1.2)
-    docile (1.1.3)
->>>>>>> ec16690d
+    debugger-ruby_core_source (1.3.2)
     erubis (2.7.0)
     excon (0.31.0)
     execjs (2.0.2)
@@ -87,15 +75,9 @@
     maruku (0.7.1)
     metaclass (0.0.4)
     method_source (0.8.2)
-<<<<<<< HEAD
-    mime-types (2.0)
-    minitest (5.2.0)
-    mocha (0.14.0)
-=======
     mime-types (2.2)
-    minitest (4.7.5)
+    minitest (5.3.0)
     mocha (1.0.0)
->>>>>>> ec16690d
       metaclass (~> 0.0.1)
     multi_json (1.9.0)
     mustache (0.99.5)
@@ -129,21 +111,6 @@
       json (~> 1.4)
     redcarpet (3.1.1)
     ref (1.0.5)
-<<<<<<< HEAD
-    ruby-hmac (0.4.0)
-    rubypants (0.2.0)
-    sass (3.2.12)
-    slim (2.0.2)
-      temple (~> 0.6.6)
-      tilt (>= 1.3.3, < 2.1)
-    slop (3.4.7)
-    sqlite3 (1.3.8)
-    systemu (2.6.0)
-    temple (0.6.7)
-    therubyracer (0.12.0)
-=======
-    rest-client (1.6.7)
-      mime-types (>= 1.16)
     rouge (1.3.3)
     rubocop (0.19.0)
       json (>= 1.7.7, < 2)
@@ -154,29 +121,18 @@
     ruby-progressbar (1.4.2)
     rubypants (0.2.0)
     sass (3.2.15)
-    simplecov (0.8.2)
-      docile (~> 1.1.0)
-      multi_json
-      simplecov-html (~> 0.8.0)
-    simplecov-html (0.8.0)
     slim (2.0.2)
       temple (~> 0.6.6)
       tilt (>= 1.3.3, < 2.1)
     slop (3.5.0)
+    sqlite3 (1.3.9)
     systemu (2.6.4)
     temple (0.6.7)
-    term-ansicolor (1.3.0)
-      tins (~> 1.0)
     therubyracer (0.12.1)
->>>>>>> ec16690d
       libv8 (~> 3.16.14.0)
       ref
     tilt (2.0.0)
     timers (1.1.0)
-<<<<<<< HEAD
-=======
-    tins (1.0.0)
->>>>>>> ec16690d
     typogruby (1.0.16)
       rubypants
     uglifier (2.5.0)
@@ -212,7 +168,7 @@
   markaby
   maruku
   mime-types
-  minitest
+  minitest (~> 5.0)
   mocha
   mustache
   nanoc!
