PATH
  remote: .
  specs:
    nanoc (3.7.0)
      cri (~> 2.3)

GEM
  remote: https://rubygems.org/
  specs:
    RedCloth (4.2.9)
    addressable (2.3.6)
    adsf (1.2.0)
      rack (>= 1.0.0)
    ast (2.0.0)
    bluecloth (2.2.0)
    builder (3.2.2)
    celluloid (0.15.2)
      timers (~> 1.1.0)
    celluloid-io (0.15.0)
      celluloid (>= 0.15.0)
      nio4r (>= 0.5.0)
    chunky_png (1.3.0)
    coderay (1.1.0)
    coffee-script (2.2.0)
      coffee-script-source
      execjs
    coffee-script-source (1.7.0)
    colored (1.2)
    commonjs (0.2.7)
    compass (0.12.6)
      chunky_png (~> 1.2)
      fssm (>= 0.2.7)
      sass (~> 3.2.19)
    coveralls (0.7.0)
      multi_json (~> 1.3)
      rest-client
      simplecov (>= 0.7)
      term-ansicolor
      thor
    crack (0.4.2)
      safe_yaml (~> 1.0.0)
    cri (2.6.0)
      colored (~> 1.2)
    docile (1.1.3)
    erubis (2.7.0)
    excon (0.33.0)
    execjs (2.0.2)
    ffi (1.9.3)
<<<<<<< HEAD
=======
    ffi (1.9.3-java)
>>>>>>> 43c2751f
    fog (1.22.0)
      fog-brightbox
      fog-core (~> 1.21, >= 1.21.1)
      fog-json
      nokogiri (~> 1.5, >= 1.5.11)
    fog-brightbox (0.0.2)
      fog-core
      fog-json
    fog-core (1.22.0)
      builder
      excon (~> 0.33)
      formatador (~> 0.2)
      mime-types
      net-scp (~> 1.1)
      net-ssh (>= 2.1.3)
    fog-json (1.0.0)
      multi_json (~> 1.0)
    formatador (0.2.4)
    fssm (0.2.10)
    haml (4.0.5)
      tilt
    handlebars (0.6.0)
      handlebars-source (~> 1.3.0)
      therubyracer (~> 0.12.0)
    handlebars-source (1.3.0)
    json (1.8.1)
    kramdown (1.3.3)
    less (2.5.0)
      commonjs (~> 0.2.7)
    libv8 (3.16.14.3)
    listen (2.7.3)
      celluloid (>= 0.15.2)
      celluloid-io (>= 0.15.0)
      rb-fsevent (>= 0.9.3)
      rb-inotify (>= 0.9)
    markaby (0.8.0)
      builder
    maruku (0.7.1)
    metaclass (0.0.4)
    method_source (0.8.2)
    mime-types (2.2)
    mini_portile (0.5.3)
    minitest (4.7.5)
    mocha (1.0.0)
      metaclass (~> 0.0.1)
    multi_json (1.9.3)
    mustache (0.99.5)
    net-scp (1.2.0)
      net-ssh (>= 2.6.5)
    net-ssh (2.8.0)
    nio4r (1.0.0)
<<<<<<< HEAD
    nokogiri (1.5.11)
=======
    nio4r (1.0.0-java)
    nokogiri (1.6.1)
      mini_portile (~> 0.5.0)
    nokogiri (1.6.1-java)
      mini_portile (~> 0.5.0)
>>>>>>> 43c2751f
    pandoc-ruby (0.7.5)
    parser (2.1.9)
      ast (>= 1.1, < 3.0)
      slop (~> 3.4, >= 3.4.5)
    posix-spawn (0.3.8)
    powerpack (0.0.9)
    pry (0.9.12.6)
      coderay (~> 1.0)
      method_source (~> 0.8)
      slop (~> 3.4)
    pygments.rb (0.5.4)
      posix-spawn (~> 0.3.6)
      yajl-ruby (~> 1.1.0)
    rack (1.5.2)
    rainbow (2.0.0)
    rainpress (1.0)
    rake (10.3.1)
    rb-fsevent (0.9.4)
    rb-inotify (0.9.4)
      ffi (>= 0.5.0)
    rdiscount (2.1.7.1)
    rdoc (4.1.1)
      json (~> 1.4)
    redcarpet (3.1.1)
    ref (1.0.5)
    rest-client (1.6.7)
      mime-types (>= 1.16)
    rouge (1.3.3)
    rubocop (0.21.0)
      json (>= 1.7.7, < 2)
      parser (~> 2.1.9)
      powerpack (~> 0.0.6)
      rainbow (>= 1.99.1, < 3.0)
      ruby-progressbar (~> 1.4)
    ruby-progressbar (1.4.2)
    rubypants (0.2.0)
    safe_yaml (1.0.3)
    sass (3.2.19)
    simplecov (0.8.2)
      docile (~> 1.1.0)
      multi_json
      simplecov-html (~> 0.8.0)
    simplecov-html (0.8.0)
    slim (2.0.2)
      temple (~> 0.6.6)
      tilt (>= 1.3.3, < 2.1)
    slop (3.5.0)
    temple (0.6.7)
    term-ansicolor (1.3.0)
      tins (~> 1.0)
    therubyracer (0.12.1)
      libv8 (~> 3.16.14.0)
      ref
    thor (0.19.1)
    tilt (2.0.1)
    timers (1.1.0)
    tins (1.1.0)
    typogruby (1.0.16)
      rubypants
    uglifier (2.5.0)
      execjs (>= 0.3.0)
      json (>= 1.8.0)
    vcr (2.9.0)
    w3c_validators (1.2)
      json
      nokogiri
    webmock (1.17.4)
      addressable (>= 2.2.7)
      crack (>= 0.3.2)
    yajl-ruby (1.1.0)
    yard (0.8.7.4)
    yuicompressor (1.3.3)

PLATFORMS
  ruby

DEPENDENCIES
  RedCloth
  adsf
  bluecloth
  builder
  bundler (~> 1.5)
  coderay
  coffee-script
  compass
  coveralls
  erubis
  fog
  haml
  handlebars
  kramdown
  less (~> 2.0)
  listen
  markaby
  maruku
  mime-types
  minitest (~> 4.0)
  mocha
  mustache
  nanoc!
  nokogiri (~> 1.6)
  pandoc-ruby
  pry
  pygments.rb
  rack
  rainpress
  rake
  rdiscount
  rdoc
  redcarpet
  rouge
  rubocop
  rubypants
  sass (~> 3.2.2)
  slim
  typogruby
  uglifier
  vcr
  w3c_validators
  webmock
  yard
  yuicompressor<|MERGE_RESOLUTION|>--- conflicted
+++ resolved
@@ -19,7 +19,7 @@
     celluloid-io (0.15.0)
       celluloid (>= 0.15.0)
       nio4r (>= 0.5.0)
-    chunky_png (1.3.0)
+    chunky_png (1.3.1)
     coderay (1.1.0)
     coffee-script (2.2.0)
       coffee-script-source
@@ -46,10 +46,6 @@
     excon (0.33.0)
     execjs (2.0.2)
     ffi (1.9.3)
-<<<<<<< HEAD
-=======
-    ffi (1.9.3-java)
->>>>>>> 43c2751f
     fog (1.22.0)
       fog-brightbox
       fog-core (~> 1.21, >= 1.21.1)
@@ -97,19 +93,12 @@
       metaclass (~> 0.0.1)
     multi_json (1.9.3)
     mustache (0.99.5)
-    net-scp (1.2.0)
+    net-scp (1.2.1)
       net-ssh (>= 2.6.5)
-    net-ssh (2.8.0)
+    net-ssh (2.9.0)
     nio4r (1.0.0)
-<<<<<<< HEAD
-    nokogiri (1.5.11)
-=======
-    nio4r (1.0.0-java)
     nokogiri (1.6.1)
       mini_portile (~> 0.5.0)
-    nokogiri (1.6.1-java)
-      mini_portile (~> 0.5.0)
->>>>>>> 43c2751f
     pandoc-ruby (0.7.5)
     parser (2.1.9)
       ast (>= 1.1, < 3.0)
