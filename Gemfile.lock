<<<<<<< HEAD
GIT
  remote: git://github.com/bbatsov/rubocop.git
  revision: 5fb62c86b622d29c204ae66a33fa7f7abee02263
  specs:
    rubocop (0.15.0)
      parser (~> 2.0)
      powerpack (~> 0.0.6)
      rainbow (>= 1.1.4)

=======
>>>>>>> d7e25fdb
PATH
  remote: .
  specs:
    nanoc (3.7.0)
      cri (~> 2.3)

GEM
  remote: https://rubygems.org/
  specs:
    RedCloth (4.2.9)
    adsf (1.2.0)
      rack (>= 1.0.0)
    ast (1.1.0)
    bluecloth (2.2.0)
    builder (3.2.2)
    celluloid (0.15.2)
      timers (~> 1.1.0)
    celluloid-io (0.15.0)
      celluloid (>= 0.15.0)
      nio4r (>= 0.5.0)
    chunky_png (1.3.0)
    coderay (1.1.0)
    coffee-script (2.2.0)
      coffee-script-source
      execjs
    coffee-script-source (1.7.0)
    colored (1.2)
    commonjs (0.2.7)
    compass (0.12.2)
      chunky_png (~> 1.2)
      fssm (>= 0.2.7)
      sass (~> 3.1)
<<<<<<< HEAD
    coveralls (0.7.0)
      multi_json (~> 1.3)
      rest-client
      simplecov (>= 0.7)
      term-ansicolor
      thor
=======
>>>>>>> d7e25fdb
    cri (2.4.1)
      colored (>= 1.2)
    docile (1.1.1)
    erubis (2.7.0)
    excon (0.31.0)
    execjs (2.0.2)
    ffi (1.9.3)
    fog (1.20.0)
      builder
      excon (~> 0.31.0)
      formatador (~> 0.2.0)
      mime-types
      multi_json (~> 1.0)
      net-scp (~> 1.1)
      net-ssh (>= 2.1.3)
      nokogiri (>= 1.5.11)
    formatador (0.2.4)
    fssm (0.2.10)
    haml (4.0.5)
      tilt
    handlebars (0.6.0)
      handlebars-source (~> 1.3.0)
      therubyracer (~> 0.12.0)
    handlebars-source (1.3.0)
    json (1.8.1)
<<<<<<< HEAD
    kramdown (1.3.0)
    less (2.4.0)
      commonjs (~> 0.2.7)
    libv8 (3.16.14.3)
    listen (2.4.0)
=======
    kramdown (1.3.2)
    less (2.5.0)
      commonjs (~> 0.2.7)
    libv8 (3.16.14.3)
    listen (2.5.0)
>>>>>>> d7e25fdb
      celluloid (>= 0.15.2)
      celluloid-io (>= 0.15.0)
      rb-fsevent (>= 0.9.3)
      rb-inotify (>= 0.9)
    markaby (0.8.0)
      builder
    maruku (0.7.1)
    metaclass (0.0.4)
    method_source (0.8.2)
    mime-types (2.1)
    minitest (4.7.5)
    mocha (1.0.0)
      metaclass (~> 0.0.1)
    multi_json (1.8.4)
    mustache (0.99.5)
    net-scp (1.1.2)
      net-ssh (>= 2.6.5)
<<<<<<< HEAD
    net-ssh (2.7.0)
=======
    net-ssh (2.8.0)
    nio4r (1.0.0)
>>>>>>> d7e25fdb
    nokogiri (1.5.11)
    pandoc-ruby (0.7.5)
    parser (2.1.4)
      ast (~> 1.1)
      slop (~> 3.4, >= 3.4.5)
    posix-spawn (0.3.8)
    powerpack (0.0.9)
    pry (0.9.12.6)
      coderay (~> 1.0)
      method_source (~> 0.8)
      slop (~> 3.4)
    pygments.rb (0.5.4)
      posix-spawn (~> 0.3.6)
      yajl-ruby (~> 1.1.0)
    rack (1.5.2)
    rainbow (2.0.0)
    rainpress (1.0)
<<<<<<< HEAD
    rake (10.1.0)
    rb-fsevent (0.9.3)
=======
    rake (10.1.1)
    rb-fsevent (0.9.4)
>>>>>>> d7e25fdb
    rb-inotify (0.9.3)
      ffi (>= 0.5.0)
    rdiscount (2.1.7)
    rdoc (4.1.1)
      json (~> 1.4)
    redcarpet (3.1.1)
    ref (1.0.5)
<<<<<<< HEAD
    rest-client (1.6.7)
      mime-types (>= 1.16)
    ruby-hmac (0.4.0)
    rubypants (0.2.0)
    sass (3.2.12)
    simplecov (0.8.2)
      docile (~> 1.1.0)
      multi_json
      simplecov-html (~> 0.8.0)
    simplecov-html (0.8.0)
=======
    rubocop (0.18.1)
      json (>= 1.7.7, < 2)
      parser (~> 2.1.3)
      powerpack (~> 0.0.6)
      rainbow (>= 1.99.1, < 3.0)
    rubypants (0.2.0)
    sass (3.2.14)
>>>>>>> d7e25fdb
    slim (2.0.2)
      temple (~> 0.6.6)
      tilt (>= 1.3.3, < 2.1)
    slop (3.4.7)
<<<<<<< HEAD
    systemu (2.6.0)
    temple (0.6.7)
    term-ansicolor (1.2.2)
      tins (~> 0.8)
    therubyracer (0.12.0)
      libv8 (~> 3.16.14.0)
      ref
    thor (0.18.1)
=======
    systemu (2.6.2)
    temple (0.6.7)
    therubyracer (0.12.1)
      libv8 (~> 3.16.14.0)
      ref
>>>>>>> d7e25fdb
    tilt (2.0.0)
    timers (1.1.0)
    tins (0.13.1)
    typogruby (1.0.16)
      rubypants
<<<<<<< HEAD
    uglifier (2.3.3)
=======
    uglifier (2.4.0)
>>>>>>> d7e25fdb
      execjs (>= 0.3.0)
      json (>= 1.8.0)
    w3c_validators (1.2)
      json
      nokogiri
    yajl-ruby (1.1.0)
    yard (0.8.7.3)
    yuicompressor (1.3.2)

PLATFORMS
  ruby

DEPENDENCIES
  RedCloth
  adsf
  bluecloth
  builder
  bundler (~> 1.5)
  coderay
  coffee-script
  compass
  coveralls
  erubis
  fog
  haml
  handlebars
  kramdown
  less (~> 2.0)
  listen
  markaby
  maruku
  mime-types
  minitest (~> 4.0)
  mocha
  mustache
  nanoc!
  nokogiri (~> 1.5.5)
  pandoc-ruby
  pry
  pygments.rb
  rack
  rainpress
  rake
  rdiscount
  rdoc
  redcarpet
  rubocop
  rubypants
  sass (~> 3.2.2)
  slim
  systemu
  typogruby
  uglifier
  w3c_validators
  yard
  yuicompressor<|MERGE_RESOLUTION|>--- conflicted
+++ resolved
@@ -1,15 +1,3 @@
-<<<<<<< HEAD
-GIT
-  remote: git://github.com/bbatsov/rubocop.git
-  revision: 5fb62c86b622d29c204ae66a33fa7f7abee02263
-  specs:
-    rubocop (0.15.0)
-      parser (~> 2.0)
-      powerpack (~> 0.0.6)
-      rainbow (>= 1.1.4)
-
-=======
->>>>>>> d7e25fdb
 PATH
   remote: .
   specs:
@@ -42,18 +30,15 @@
       chunky_png (~> 1.2)
       fssm (>= 0.2.7)
       sass (~> 3.1)
-<<<<<<< HEAD
     coveralls (0.7.0)
       multi_json (~> 1.3)
       rest-client
       simplecov (>= 0.7)
       term-ansicolor
       thor
-=======
->>>>>>> d7e25fdb
-    cri (2.4.1)
+    cri (2.5.0)
       colored (>= 1.2)
-    docile (1.1.1)
+    docile (1.1.3)
     erubis (2.7.0)
     excon (0.31.0)
     execjs (2.0.2)
@@ -76,19 +61,11 @@
       therubyracer (~> 0.12.0)
     handlebars-source (1.3.0)
     json (1.8.1)
-<<<<<<< HEAD
-    kramdown (1.3.0)
-    less (2.4.0)
-      commonjs (~> 0.2.7)
-    libv8 (3.16.14.3)
-    listen (2.4.0)
-=======
     kramdown (1.3.2)
     less (2.5.0)
       commonjs (~> 0.2.7)
     libv8 (3.16.14.3)
-    listen (2.5.0)
->>>>>>> d7e25fdb
+    listen (2.7.1)
       celluloid (>= 0.15.2)
       celluloid-io (>= 0.15.0)
       rb-fsevent (>= 0.9.3)
@@ -98,23 +75,19 @@
     maruku (0.7.1)
     metaclass (0.0.4)
     method_source (0.8.2)
-    mime-types (2.1)
+    mime-types (2.2)
     minitest (4.7.5)
     mocha (1.0.0)
       metaclass (~> 0.0.1)
-    multi_json (1.8.4)
+    multi_json (1.9.0)
     mustache (0.99.5)
     net-scp (1.1.2)
       net-ssh (>= 2.6.5)
-<<<<<<< HEAD
-    net-ssh (2.7.0)
-=======
     net-ssh (2.8.0)
     nio4r (1.0.0)
->>>>>>> d7e25fdb
     nokogiri (1.5.11)
     pandoc-ruby (0.7.5)
-    parser (2.1.4)
+    parser (2.1.7)
       ast (~> 1.1)
       slop (~> 3.4, >= 3.4.5)
     posix-spawn (0.3.8)
@@ -129,13 +102,8 @@
     rack (1.5.2)
     rainbow (2.0.0)
     rainpress (1.0)
-<<<<<<< HEAD
-    rake (10.1.0)
-    rb-fsevent (0.9.3)
-=======
     rake (10.1.1)
     rb-fsevent (0.9.4)
->>>>>>> d7e25fdb
     rb-inotify (0.9.3)
       ffi (>= 0.5.0)
     rdiscount (2.1.7)
@@ -143,56 +111,40 @@
       json (~> 1.4)
     redcarpet (3.1.1)
     ref (1.0.5)
-<<<<<<< HEAD
     rest-client (1.6.7)
       mime-types (>= 1.16)
-    ruby-hmac (0.4.0)
+    rubocop (0.19.0)
+      json (>= 1.7.7, < 2)
+      parser (~> 2.1.7)
+      powerpack (~> 0.0.6)
+      rainbow (>= 1.99.1, < 3.0)
+      ruby-progressbar (~> 1.4)
+    ruby-progressbar (1.4.2)
     rubypants (0.2.0)
-    sass (3.2.12)
+    sass (3.2.15)
     simplecov (0.8.2)
       docile (~> 1.1.0)
       multi_json
       simplecov-html (~> 0.8.0)
     simplecov-html (0.8.0)
-=======
-    rubocop (0.18.1)
-      json (>= 1.7.7, < 2)
-      parser (~> 2.1.3)
-      powerpack (~> 0.0.6)
-      rainbow (>= 1.99.1, < 3.0)
-    rubypants (0.2.0)
-    sass (3.2.14)
->>>>>>> d7e25fdb
     slim (2.0.2)
       temple (~> 0.6.6)
       tilt (>= 1.3.3, < 2.1)
-    slop (3.4.7)
-<<<<<<< HEAD
-    systemu (2.6.0)
+    slop (3.5.0)
+    systemu (2.6.4)
     temple (0.6.7)
-    term-ansicolor (1.2.2)
-      tins (~> 0.8)
-    therubyracer (0.12.0)
+    term-ansicolor (1.3.0)
+      tins (~> 1.0)
+    therubyracer (0.12.1)
       libv8 (~> 3.16.14.0)
       ref
     thor (0.18.1)
-=======
-    systemu (2.6.2)
-    temple (0.6.7)
-    therubyracer (0.12.1)
-      libv8 (~> 3.16.14.0)
-      ref
->>>>>>> d7e25fdb
     tilt (2.0.0)
     timers (1.1.0)
-    tins (0.13.1)
+    tins (1.0.0)
     typogruby (1.0.16)
       rubypants
-<<<<<<< HEAD
-    uglifier (2.3.3)
-=======
-    uglifier (2.4.0)
->>>>>>> d7e25fdb
+    uglifier (2.5.0)
       execjs (>= 0.3.0)
       json (>= 1.8.0)
     w3c_validators (1.2)
@@ -200,7 +152,7 @@
       nokogiri
     yajl-ruby (1.1.0)
     yard (0.8.7.3)
-    yuicompressor (1.3.2)
+    yuicompressor (1.3.3)
 
 PLATFORMS
   ruby
