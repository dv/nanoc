= nanoc News

<<<<<<< HEAD
== 3.1

New:

* A Item#rep(name) function for quickly getting a certain rep
* The new "+" wildcard in rule patterns now matches one or more characters

Changed:

* The "filesystem" data source is now known as "filesystem_verbose"
=======
== 3.0.1

* The proper exception is now raised when no matching compilation rules can
  be found
>>>>>>> a2b404cc

== 3.0

New:

* Multiple data sources
* Dependency tracking between items
* Filters can now optionally take arguments
* create_page and create_layout methods in data sources
* A new way to specify compilation/routing rules using a Rules file
* Coderay filter
* A filesystem_compact data source which uses less directories

Changed:

* Pages and textual assets are now known as "items"

Removed:

* Support for drafts
* Support for binary assets
* Support for templates
* Everything that was deprecated in nanoc 2.x
* save_*, move_* and delete_* methods in data sources
* Processing instructions in metadata

== 2.2.2

* Removed relativize_paths filter; use relativize_paths_in_html or
  relativize_paths_in_css instead
* Fixed bug which could cause nanoc to eat massive amounts of memory when an
  exception occurs
* Fixed bug which would cause nanoc to complain about the open file limit
  being reached when using a large amount of assets

== 2.2.1

* Fixed bug which prevented relative_path_to from working
* Split relativize_paths filter into two filter: relativize_paths_in_html
  and relativize_paths_in_css
* Removed bundled mime-types library

== 2.2

New:

* --pages and --assets compiler options
* --no-color commandline option
* Filtering helper
* relative_path_to function in LinkTo helper
* Rainpress filter
* RelativizePaths filter
* The current layout is now accessible through the @layout variable
* Much more informative stack traces when something goes wrong

Changed:

* The commandline option parser is now a lot more reliable
* atom_feed now takes optional :content_proc, :excerpt_proc and :articles
  parameters
* The compile command show non-written items (those with skip_output: true)
* The compile command compiles everything by default
* Added --only-outdated option to compile only outdated pages

Removed:

* deprecated extension-based code

== 2.1.6

* The FilesystemCombined data source now supports empty metadata sections
* The RDoc filter now works for both RDoc 1.x and 2.x
* The autocompiler now serves a 500 when an exception occurs outside
  compilation
* The autocompiler no longer serves index files when the request path does not
  end with a slash
* The autocompiler now always serves asset content correctly

== 2.1.5

* Added Ruby 1.9 compatibility
* The Filesystem and FilesystemCombined data sources now preserve custom
  extensions

== 2.1.4

* Fixed an issue where the autocompiler in Windows would serve broken assets

== 2.1.3

* The Haml and Sass filters now correctly take their options from assets
* Autocompiler now serves index files instead of 404s
* Layouts named "index" are now handled correctly
* filesystem_combined now properly handles assets

== 2.1.2

* Autocompiler now compiles assets as well
* Sass filter now takes options (just like the Haml filter)
* Haml/Sass options are now taken from the page *rep* instead of the page

== 2.1.1

* Fixed issue which would cause files not to be required in the right order

== 2.1

This is only a short summary of all changes in 2.1. For details, see the nanoc
web site at <http://nanoc.stoneship.org/> -- especially the blog and the
updated manual will be useful.

New:

* New filters: RDiscount, Maruku, Erubis
* A better commandline frontend
* A new filesystem data source named "filesystem_combined"
* Routers, which decide where compiled pages should be written to
* Page/layout mtimes can now be retrieved through page.mtime/layout.mtime

Changed:

* Already compiled pages will no longer be re-compiled unless outdated
* Layout processors and filters have been merged
* Layouts no longer rely on file extensions to determine the layout processor
* Greatly improved source code documentation
* Greatly improved unit test suite

Removed:

* Several filters have been removed and replaced by newer filters:
	* `eruby`: use `erb` or `erubis` instead
	* `markdown`: use `bluecloth`, `rdiscount` or `maruku` instead
	* `textile`: use `redcloth` instead

== 2.0.4

* Fixed default.rb's `html_escape`
* Updated Haml filter and layout processor so that @page, @pages and @config
  are now available as instance variables instead of local variables

== 2.0.3

* The autocompiler now honors custom paths
* The autocompiler now attempts to serve pages with the most appropriate MIME
  type, instead of always serving everything as "text/html"

== 2.0.2

* nanoc now requires Ruby 1.8.5 instead of 1.8.6

== 2.0.1

* Fixed a "too many open files" error that could appear during (auto)compiling

== 2.0

New:

* Support for custom layout processors
* Support for custom data sources
* Database data source
* Auto-compiler
* Pages have `parent` and `children`

Changed:

* The source has been restructured and cleaned up a great deal
* Filters are defined in a different way now
* The 'eruby' filter now uses ERB instead of Erubis

Removed:

* The `filters` property; use `filters_pre` instead
* Support for Liquid

== 1.6.2

* Fixed an issue which prevented the content capturing plugin from working

== 1.6.1

* Removed a stray debug message

== 1.6

* Added support for post-layout filters
* Added support for getting a File object for the page, so you can now e.g.
  easily get the modification time for a given page (`@page.file.mtime`)
* Cleaned up the source code a lot
* Removed deprecated asset-copying functionality

== 1.5

* Added support for custom filters
* Improved Liquid support -- Liquid is now a first-class nanoc citizen
* Deprecated assets -- use something like rsync instead
* Added eruby_engine option, which can be 'erb' or 'erubis'

== 1.4

* nanoc now supports ERB (as well as Erubis); Erubis no longer is a dependency
* meta.yaml can now have haml_options property, which is passed to Haml
* Pages can now have a 'filename' property, which defaults to 'index' [Dennis
  Sutch]
* Pages now know in what order they should be compiled, eliminating the need
  for custom page ordering [Dennis Sutch]

== 1.3.1

* The contents of the 'assets' directory are now copied into the output
  directory specified in 'config.yaml'

== 1.3

* The @pages array now also contains uncompiled pages
* Pages with 'skip_output' set to true will not be outputted
* Added new filters
	* Textile/RedCloth
	* Sass
* nanoc now warns before overwriting in create_site, create_page and
  create_template (but not in compile)

== 1.2

* Sites now have an 'assets' directory, whose contents are copied to the
  'output' directory when compiling [Soryu]
* Added support for non-eRuby layouts (Markaby, Haml, Liquid, ...)
* Added more filters (Markaby, Haml, Liquid, RDoc [Dmitry Bilunov])
* Improved error reporting
* Accessing page attributes using instance variables, and not through @page,
  is no longer possible
* Page attributes can now be accessed using dot notation, i.e. @page.title as
  well as @page[:title]

== 1.1.3

* Fixed bug which would cause layoutless pages to be outputted incorrectly

== 1.1.2

* Backup files (files ending with a “~”) are now ignored
* Fixed bug which would cause subpages not to be generated correctly

== 1.1

* Added support for nested layouts
* Added coloured logging
* @page now hold the page that is currently being processed
* Index files are now called “content” files and are now named after the
  directory they are in [Colin Barrett]
* It is now possible to access @page in the page’s content file

== 1.0.1

* Fixed a bug which would cause a “no such template” error to be displayed
  when the template existed but compiling it would raise an exception
* Fixed bug which would cause pages not to be sorted by order before compiling

== 1.0

* Initial release<|MERGE_RESOLUTION|>--- conflicted
+++ resolved
@@ -1,6 +1,5 @@
 = nanoc News
 
-<<<<<<< HEAD
 == 3.1
 
 New:
@@ -11,12 +10,11 @@
 Changed:
 
 * The "filesystem" data source is now known as "filesystem_verbose"
-=======
+
 == 3.0.1
 
 * The proper exception is now raised when no matching compilation rules can
   be found
->>>>>>> a2b404cc
 
 == 3.0
 
