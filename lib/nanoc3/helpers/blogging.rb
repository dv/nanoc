--- conflicted
+++ resolved
@@ -265,11 +265,7 @@
       hostname, base_dir = %r{^.+?://([^/]+)(.*)$}.match(@site.config[:base_url])[1..2]
       formatted_date     = Time.parse(item[:created_at]).to_iso8601_date
 
-<<<<<<< HEAD
-      'tag:' + hostname + ',' + formatted_date + ':' + (item.rep(:default).path || item.identifier)
-=======
-      'tag:' + hostname + ',' + formatted_date + ':' + base_dir + (item.reps[0].path || item.identifier)
->>>>>>> 47c01312
+      'tag:' + hostname + ',' + formatted_date + ':' + base_dir + (item.rep(:default).path || item.identifier)
     end
 
   end
