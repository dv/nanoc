--- conflicted
+++ resolved
@@ -208,16 +208,12 @@
         raise RuntimeError.new('Cannot build Atom feed: site configuration has no base_url')
       end
 
-<<<<<<< HEAD
-      @site.config[:base_url] + (item[:custom_path_in_feed] || item.rep(:default).path)
-=======
       # Get path
-      path = item[:custom_path_in_feed] || item.reps[0].path
+      path = item[:custom_path_in_feed] || item.rep(:default).path
       return nil if path.nil?
 
       # Build URL
       @site.config[:base_url] + path
->>>>>>> 6dc2c3be
     end
 
     # Returns the URL of the feed. It will return the custom feed URL if set,
