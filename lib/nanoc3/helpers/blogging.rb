--- conflicted
+++ resolved
@@ -35,14 +35,10 @@
     # @return [Array] A sorted array containing all articles
     def sorted_articles
       require 'time'
-<<<<<<< HEAD
-      articles.sort_by { |a| t = a[:created_at] ; t.is_a?(String) ? Time.parse(t) : t }.reverse
-=======
       articles.sort_by do |a|
         time = a[:created_at]
         time.is_a?(String) ? Time.parse(time) : time
       end.reverse
->>>>>>> b989d609
     end
 
     # Returns a string representing the atom feed containing recent articles,
