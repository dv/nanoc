# encoding: utf-8

module Nanoc3::Helpers

  # Provides functionality for rendering layouts as partials.
  module Rendering

    include Nanoc3::Helpers::Capturing

    # Returns a string containing the rendered given layout. The given layout
    # will first be run through the matching layout rule.
    #
    # The assigns (`@item`, `@config`, …) will not be available in the
    # partial, but it is possible to pass custom assigns to the method. These
    # assigns will be made available as instance variables inside the partial.
    #
    # The method can also take a block. In this case, the content of the block
    # will be captured (using the {Nanoc3::Helpers::Capturing} helper) and
    # this content will be made available with `yield`. In other words, a
    # `yield` inside the partial will output the content of the block passed
    # to the method.
    #
    # @param [String] identifier The identifier of the layout that should be
    #   rendered
    #
    # @param [Hash] other_assigns A hash containing assigns that will be made
    #   available as instance variables in the partial
    #
    # @example Rendering a head and a foot partial around some text
    #
    #   <%= render 'head' %> - MIDDLE - <%= render 'foot' %>
    #   # => "HEAD - MIDDLE - FOOT" 
    #
    # @example Rendering a head partial with a custom title
    #
    #   # The 'head' layout
    #   <h1><%= @title %></h1>
    #
    #   # The item/layout where the partial is rendered
    #   <%= render 'head', :title => 'Foo' %>
    #   # => "<h1>Foo</h1>"
    #
    # @example Yielding inside a partial
    #
    #   # The 'box' partial
    #   <div class="box">
    #     <%= yield %>
    #   </div>
    #
    #   # The item/layout where the partial is rendered
    #   <% render 'box' do %>
    #     I'm boxy! Luvz!
    #   <% end %>
    #
    # @raise [Nanoc3::Errors::UnknownLayout] if the given layout does not
    #   exist
    #
    # @return [String] The rendered partial
    def render(identifier, other_assigns={}, &block)
      # Find layout
      layout = @site.layouts.find { |l| l.identifier == identifier.cleaned_identifier }
      raise Nanoc3::Errors::UnknownLayout.new(identifier.cleaned_identifier) if layout.nil?

      # Visit
      Nanoc3::NotificationCenter.post(:visit_started, layout)
      Nanoc3::NotificationCenter.post(:visit_ended,   layout)

      # Capture content, if any
      captured_content = block_given? ? capture(&block) : nil

      # Get assigns
      assigns = {
        :content    => captured_content,
        :item       => @item,
        :item_rep   => @item_rep,
        :items      => @items,
        :layout     => layout,
        :layouts    => @layouts,
        :config     => @config,
        :site       => @site
      }.merge(other_assigns)

      # Get filter name
      filter_name, filter_args = @site.compiler.rules_collection.filter_for_layout(layout)
      raise Nanoc3::Errors::CannotDetermineFilter.new(layout.identifier) if filter_name.nil?

      # Get filter class
      filter_class = Nanoc3::Filter.named(filter_name)
      raise Nanoc3::Errors::UnknownFilter.new(filter_name) if filter_class.nil?

      # Create filter
      filter = filter_class.new(assigns)

      # Notify start
      Nanoc3::NotificationCenter.post(:processing_started, layout)

      # Layout
      result = filter.run(layout.raw_content, filter_args)

      # Append to erbout if we have a block
      if block_given?
        # Append result and return nothing
        erbout = eval('_erbout', block.binding)
        erbout << result
        ''
      else
        # Return result
        result
      end
<<<<<<< HEAD

      # Done
      result
    ensure
      # Notify end
      Nanoc3::NotificationCenter.post(:processing_ended, layout)
=======
>>>>>>> 01beb0f7
    end

  end

end<|MERGE_RESOLUTION|>--- conflicted
+++ resolved
@@ -91,31 +91,27 @@
       # Create filter
       filter = filter_class.new(assigns)
 
-      # Notify start
-      Nanoc3::NotificationCenter.post(:processing_started, layout)
+      begin
+        # Notify start
+        Nanoc3::NotificationCenter.post(:processing_started, layout)
 
-      # Layout
-      result = filter.run(layout.raw_content, filter_args)
+        # Layout
+        result = filter.run(layout.raw_content, filter_args)
 
-      # Append to erbout if we have a block
-      if block_given?
-        # Append result and return nothing
-        erbout = eval('_erbout', block.binding)
-        erbout << result
-        ''
-      else
-        # Return result
-        result
+        # Append to erbout if we have a block
+        if block_given?
+          # Append result and return nothing
+          erbout = eval('_erbout', block.binding)
+          erbout << result
+          ''
+        else
+          # Return result
+          result
+        end
+      ensure
+        # Notify end
+        Nanoc3::NotificationCenter.post(:processing_ended, layout)
       end
-<<<<<<< HEAD
-
-      # Done
-      result
-    ensure
-      # Notify end
-      Nanoc3::NotificationCenter.post(:processing_ended, layout)
-=======
->>>>>>> 01beb0f7
     end
 
   end
