# encoding: utf-8

require 'sass'
<<<<<<< HEAD
=======
require 'set'
>>>>>>> d02c3287

module Nanoc3::Filters
  class Sass < Nanoc3::Filter

    class << self
      # The current filter. This is definitely going to bite me if I ever get
      # to multithreading nanoc.
      attr_accessor :current
    end

    # Essentially the {Sass::Importers::Filesystem} but registering each
    # import file path.
    class SassFilesystemImporter < ::Sass::Importers::Filesystem

      private

      def _find(dir, name, options)
        full_filename, syntax = find_real_file(dir, name)
        return unless full_filename && File.readable?(full_filename)

        filter = Nanoc3::Filters::Sass.current
        item = filter.imported_filename_to_item(full_filename)
        filter.depend_on([ item ]) unless item.nil?

        options[:syntax] = syntax
        options[:filename] = full_filename
        options[:importer] = self
        ::Sass::Engine.new(File.read(full_filename), options)
      end
    end

    # Runs the content through [Sass](http://sass-lang.com/).
    # Parameters passed to this filter will be passed on to Sass.
    #
    # @param [String] content The content to filter
    #
    # @return [String] The filtered content
    def run(content, params={})
<<<<<<< HEAD
      # Add imported_filename read accessor to ImportNode
      # … but… but… nex3 said I could monkey patch it! :(
      methods = ::Sass::Tree::ImportNode.instance_methods
      if !methods.include?(:import_filename) && !methods.include?('import_filename')
        ::Sass::Tree::ImportNode.send(:attr_reader, :imported_filename)
      end

      # Get options
=======
      # Build options
>>>>>>> d02c3287
      options = params.dup
      sass_filename = options[:filename] ||
        (@item && @item[:content_filename])
      options[:filename] ||= sass_filename
      options[:filesystem_importer] ||=
        Nanoc3::Filters::Sass::SassFilesystemImporter

      # Render
      engine = ::Sass::Engine.new(content, options)
      self.class.current = self
      engine.render
    end

<<<<<<< HEAD
      # Get import nodes
      imported_nodes = []
      unprocessed_nodes = Set.new([ engine.to_tree ])
      until unprocessed_nodes.empty?
        # Get an unprocessed node
        node = unprocessed_nodes.each { |n| break n }
        unprocessed_nodes.delete(node)

        # Add to list of import nodes if necessary
        imported_nodes << node if node.is_a?(::Sass::Tree::ImportNode)

        # Mark children of this node for processing
        node.children.each { |c| unprocessed_nodes << c }
=======
    def imported_filename_to_item(filename)
      path = Pathname.new(filename).realpath
      @items.find do |i|
        next if i[:content_filename].nil?
        Pathname.new(i[:content_filename]).realpath == path
>>>>>>> d02c3287
      end
    end

<<<<<<< HEAD
      # Get import paths
      import_paths = (options[:load_paths] || []).dup
      import_paths.unshift(File.dirname(sass_filename)) if sass_filename
      imported_filenames = imported_nodes.map { |node| node.imported_filename }

      # Convert to items
      imported_items = imported_filenames.map do |filename|
        # Find directory for this item
        current_dir_pathname = Pathname.new(@item[:content_filename]).dirname.realpath

        # Find absolute pathname for imported item
        imported_pathname    = Pathname.new(filename)
        if imported_pathname.relative?
          imported_pathname = current_dir_pathname + imported_pathname
        end
        next if !imported_pathname.exist?
        imported_filename = imported_pathname.realpath

        # Find matching item
        @items.find do |i|
          next if i[:content_filename].nil?
          Pathname.new(i[:content_filename]).realpath == imported_filename
        end
      end.compact

      # Require compilation of each item
      depend_on(imported_items)
=======
    # @todo Remove me in nanoc 3.2.x
    def depend_on(items)
      # Notify
      items.each do |item|
        Nanoc3::NotificationCenter.post(:visit_started, item)
        Nanoc3::NotificationCenter.post(:visit_ended,   item)
      end
>>>>>>> d02c3287

      # Raise unmet dependency error if necessary
      items.each do |item|
        rep = item.reps.find { |r| !r.compiled? }
        raise Nanoc3::Errors::UnmetDependency.new(rep) if rep
      end
    end

  end
end<|MERGE_RESOLUTION|>--- conflicted
+++ resolved
@@ -1,10 +1,7 @@
 # encoding: utf-8
 
 require 'sass'
-<<<<<<< HEAD
-=======
 require 'set'
->>>>>>> d02c3287
 
 module Nanoc3::Filters
   class Sass < Nanoc3::Filter
@@ -43,18 +40,7 @@
     #
     # @return [String] The filtered content
     def run(content, params={})
-<<<<<<< HEAD
-      # Add imported_filename read accessor to ImportNode
-      # … but… but… nex3 said I could monkey patch it! :(
-      methods = ::Sass::Tree::ImportNode.instance_methods
-      if !methods.include?(:import_filename) && !methods.include?('import_filename')
-        ::Sass::Tree::ImportNode.send(:attr_reader, :imported_filename)
-      end
-
-      # Get options
-=======
       # Build options
->>>>>>> d02c3287
       options = params.dup
       sass_filename = options[:filename] ||
         (@item && @item[:content_filename])
@@ -68,72 +54,11 @@
       engine.render
     end
 
-<<<<<<< HEAD
-      # Get import nodes
-      imported_nodes = []
-      unprocessed_nodes = Set.new([ engine.to_tree ])
-      until unprocessed_nodes.empty?
-        # Get an unprocessed node
-        node = unprocessed_nodes.each { |n| break n }
-        unprocessed_nodes.delete(node)
-
-        # Add to list of import nodes if necessary
-        imported_nodes << node if node.is_a?(::Sass::Tree::ImportNode)
-
-        # Mark children of this node for processing
-        node.children.each { |c| unprocessed_nodes << c }
-=======
     def imported_filename_to_item(filename)
       path = Pathname.new(filename).realpath
       @items.find do |i|
         next if i[:content_filename].nil?
         Pathname.new(i[:content_filename]).realpath == path
->>>>>>> d02c3287
-      end
-    end
-
-<<<<<<< HEAD
-      # Get import paths
-      import_paths = (options[:load_paths] || []).dup
-      import_paths.unshift(File.dirname(sass_filename)) if sass_filename
-      imported_filenames = imported_nodes.map { |node| node.imported_filename }
-
-      # Convert to items
-      imported_items = imported_filenames.map do |filename|
-        # Find directory for this item
-        current_dir_pathname = Pathname.new(@item[:content_filename]).dirname.realpath
-
-        # Find absolute pathname for imported item
-        imported_pathname    = Pathname.new(filename)
-        if imported_pathname.relative?
-          imported_pathname = current_dir_pathname + imported_pathname
-        end
-        next if !imported_pathname.exist?
-        imported_filename = imported_pathname.realpath
-
-        # Find matching item
-        @items.find do |i|
-          next if i[:content_filename].nil?
-          Pathname.new(i[:content_filename]).realpath == imported_filename
-        end
-      end.compact
-
-      # Require compilation of each item
-      depend_on(imported_items)
-=======
-    # @todo Remove me in nanoc 3.2.x
-    def depend_on(items)
-      # Notify
-      items.each do |item|
-        Nanoc3::NotificationCenter.post(:visit_started, item)
-        Nanoc3::NotificationCenter.post(:visit_ended,   item)
-      end
->>>>>>> d02c3287
-
-      # Raise unmet dependency error if necessary
-      items.each do |item|
-        rep = item.reps.find { |r| !r.compiled? }
-        raise Nanoc3::Errors::UnmetDependency.new(rep) if rep
       end
     end
 
