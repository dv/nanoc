# encoding: utf-8

<<<<<<< HEAD
require 'nokogiri'
require 'stringio'
=======
require 'open3'
>>>>>>> 62a7eb2c

module Nanoc3::Filters
  class ColorizeSyntax < Nanoc3::Filter

    # The default colorizer to use for a language if the colorizer for that
    # language is not overridden.
    DEFAULT_COLORIZER = :coderay

    # Syntax-highlights code blocks in the given content. Code blocks should
    # be enclosed in `pre` elements that contain a `code` element. The code
    # element should have an indication of the language the code is in. There
    # are two possible ways of adding such an indication:
    #
    # 1. A HTML class starting with `language-` and followed by the
    # code language, as specified by HTML5. For example, `<code class="language-ruby">`.
    #
    # 2. A comment on the very first line of the code block in the format
    # `#!language` where `language` is the language the code is in. For
    # example, `#!ruby`.
    #
    # Options for individual colorizers will be taken from the {#run}
    # options’ value for the given colorizer. For example, if the filter is
    # invoked with a `:coderay => coderay_options_hash` option, the
    # `coderay_options_hash` hash will be passed to the CodeRay colorizer.
    #
    # Currently, only the `:coderay` (http://coderay.rubychan.de/),
    # `:pygmentize` (http://pygments.org/, http://pygments.org/docs/cmdline/),
    # and `:simon_highlight`
    # (http://www.andre-simon.de/doku/highlight/en/highlight.html) colorizers
    # are implemented. Additional colorizer implementations are welcome!
    #
    # @example Using a class to indicate type of code be highlighted
    #
    #     <pre><code class="language-ruby">
    #     def foo
    #       "asdf"
    #     end
    #     </code></pre>
    #
    # @example Using a comment to indicate type of code be highlighted
    #
    #     <pre><code>
    #     #!ruby
    #     def foo
    #       "asdf"
    #     end
    #     </code></pre>
    #
    # @example Invoking the filter with custom parameters
    #
    #     filter :colorize_syntax,
    #            :colorizers => { :ruby => :coderay },
    #            :coderay    => { :line_numbers => :list }
    #
    # @param [String] content The content to filter
    #
    # @option params [Symbol] :default_colorizer (DEFAULT_COLORIZER) The
    #   default colorizer, i.e. the colorizer that will be used when the
    #   colorizer is not overriden for a specific language.
    #
    # @option params [Symbol] :syntax (:html) The syntax to use, which can be
    #   `:html`, `:xml` or `:xhtml`, the latter two being the same.
    #
    # @option params [Hash] :colorizers ({}) A hash containing
    #   a mapping of programming languages (symbols, not strings) onto
    #   colorizers (symbols).
    #
    # @return [String] The filtered content
    def run(content, params={})
      # Take colorizers from parameters
      @colorizers = Hash.new(params[:default_colorizer] || DEFAULT_COLORIZER)
      (params[:colorizers] || {}).each_pair do |language, colorizer|
        @colorizers[language] = colorizer
      end

      # Determine syntax (HTML or XML)
      syntax = params[:syntax] || :html
      case syntax
      when :html
        klass = Nokogiri::HTML
      when :xml, :xhtml
        klass = Nokogiri::XML
      else
        raise RuntimeError, "unknown syntax: #{syntax.inspect} (expected :html or :xml)"
      end

      # Colorize
      doc = klass.fragment(content)
      doc.css('pre > code').each do |element|
        # Get language
        has_class = false
        language = nil
        if element['class']
          # Get language from class
          match = element['class'].match(/(^| )language-([^ ]+)/)
          language = match[2] if match
          has_class = true if language
        else
          # Get language from comment line
          match = element.inner_text.match(/^#!([^\n]+)$/)
          language = match[1] if match
          element.content = element.content.sub(/^#!([^\n]+)$\n/, '') if language
        end

        # Give up if there is no hope left
        next if language.nil?

        # Highlight
        highlighted_code = highlight(element.inner_text.strip, language, params)
        element.inner_html = highlighted_code.strip

        # Add class
        unless has_class
          klass = element['class'] || ''
          klass << ' ' unless [' ', nil].include?(klass[-1,1])
          klass << "language-#{language}"
          element['class'] = klass
        end
      end

      method = "to_#{syntax}".to_sym
      doc.send(method, :encoding => 'UTF-8')
    end

  private

    KNOWN_COLORIZERS = [ :coderay, :dummy, :pygmentize, :simon_highlight ]

    def highlight(code, language, params={})
      colorizer = @colorizers[language.to_sym]
      if KNOWN_COLORIZERS.include?(colorizer)
        send(colorizer, code, language, params[colorizer] || {})
      else
        raise RuntimeError, "I don’t know how to highlight code using the “#{colorizer}” colorizer"
      end
    end

    # Runs the code through [CodeRay](http://coderay.rubychan.de/).
    #
    # @api private
    #
    # @param [String] code The code to colorize
    #
    # @param [String] language The language the code is written in
    #
    # @param [Hash] params Parameters to pass on to CodeRay
    #
    # @return [String] The colorized output
    def coderay(code, language, params={})
      require 'coderay'

      ::CodeRay.scan(code, language).html(params)
    end

    # Returns the input itself, not performing any code highlighting.
    #
    # @param [String] code The code to colorize
    #
    # @param [String] language The language the code is written in (unused)
    #
    # @return [String] The colorized output, which is identical to the input
    #   in this case
    def dummy(code, language, params={})
      code
    end

    # Runs the content through [pygmentize](http://pygments.org/docs/cmdline/),
    # the commandline frontend for [Pygments](http://pygments.org/).
    #
    # @api private
    #
    # @param [String] code The code to colorize
    #
    # @param [String] language The language the code is written in
    #
    # @option params [String, Symbol] :encoding The encoding of the code block
    #
    # @return [String] The colorized output
    def pygmentize(code, language, params={})
<<<<<<< HEAD
      require 'systemu'
=======
      check_availability('pygmentize --V')

      IO.popen("pygmentize -l #{language} -f html", "r+") do |io|
        io.write(code)
        io.close_write
        highlighted_code = io.read
>>>>>>> 62a7eb2c

      # Build command
      cmd = [ 'pygmentize', '-l', language, '-f', 'html' ]
      cmd << '-O' << params.map { |k,v| "#{k}=#{v}" }.join(',') unless params.empty?

      # Run command
      stdout = StringIO.new
      systemu cmd, 'stdin' => code, 'stdout' => stdout

      # Get result
      stdout.rewind
      highlighted_code = stdout.read

      # Clean result
      doc = Nokogiri::HTML.fragment(highlighted_code)
      doc.xpath('./div[@class="highlight"]/pre').inner_html
    end

<<<<<<< HEAD
    SIMON_HIGHLIGHT_OPT_MAP = {
        :wrap => '-W',
        :include_style => '-I',
        :line_numbers  => '-l',
    }

    # Runs the content through [Highlight](http://www.andre-simon.de/doku/highlight/en/highlight.html).
    #
    # @api private
    #
    # @param [String] code The code to colorize
    #
    # @param [String] language The language the code is written in
    #
    # @option params [String] :style The style to use
    #
    # @since 3.2.0
    def simon_highlight(code, language, params={})
      require 'systemu'

      # Build command
      cmd = [ 'highlight', '--syntax', language, '--fragment' ]
      params.each do |key, value|
        if SIMON_HIGHLIGHT_OPT_MAP[key]
          cmd << SIMON_HIGHLIGHT_OPT_MAP[key]
        else
          # TODO allow passing other options
          case key
          when :style
            cmd << '--style' << params[:style]
          end
        end
      end

      # Run command
      stdout = StringIO.new
      systemu cmd, 'stdin' => code, 'stdout' => stdout

      # Get result
      stdout.rewind
      stdout.read
    end
=======
    def check_availability(cmd)
      # Will raise on error
      Open3.popen3('highlight --version') { |stdin, stdout, stderr| }
    end

>>>>>>> 62a7eb2c
  end
end<|MERGE_RESOLUTION|>--- conflicted
+++ resolved
@@ -1,11 +1,8 @@
 # encoding: utf-8
 
-<<<<<<< HEAD
 require 'nokogiri'
 require 'stringio'
-=======
 require 'open3'
->>>>>>> 62a7eb2c
 
 module Nanoc3::Filters
   class ColorizeSyntax < Nanoc3::Filter
@@ -185,16 +182,8 @@
     #
     # @return [String] The colorized output
     def pygmentize(code, language, params={})
-<<<<<<< HEAD
       require 'systemu'
-=======
       check_availability('pygmentize --V')
-
-      IO.popen("pygmentize -l #{language} -f html", "r+") do |io|
-        io.write(code)
-        io.close_write
-        highlighted_code = io.read
->>>>>>> 62a7eb2c
 
       # Build command
       cmd = [ 'pygmentize', '-l', language, '-f', 'html' ]
@@ -213,7 +202,6 @@
       doc.xpath('./div[@class="highlight"]/pre').inner_html
     end
 
-<<<<<<< HEAD
     SIMON_HIGHLIGHT_OPT_MAP = {
         :wrap => '-W',
         :include_style => '-I',
@@ -233,6 +221,8 @@
     # @since 3.2.0
     def simon_highlight(code, language, params={})
       require 'systemu'
+
+      check_availability('highlight --version')
 
       # Build command
       cmd = [ 'highlight', '--syntax', language, '--fragment' ]
@@ -256,12 +246,11 @@
       stdout.rewind
       stdout.read
     end
-=======
+
     def check_availability(cmd)
       # Will raise on error
       Open3.popen3('highlight --version') { |stdin, stdout, stderr| }
     end
 
->>>>>>> 62a7eb2c
   end
 end