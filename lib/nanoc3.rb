# encoding: utf-8

module Nanoc3

  # The current nanoc version.
<<<<<<< HEAD
  VERSION = '3.2.0a1'
=======
  VERSION = '3.1.0rc1'
>>>>>>> e88fefd4

end

# Load requirements
require 'yaml'
require 'fileutils'

# Load nanoc
require 'nanoc3/base'
require 'nanoc3/extra'
require 'nanoc3/data_sources'
require 'nanoc3/filters'
require 'nanoc3/helpers'<|MERGE_RESOLUTION|>--- conflicted
+++ resolved
@@ -3,11 +3,7 @@
 module Nanoc3
 
   # The current nanoc version.
-<<<<<<< HEAD
-  VERSION = '3.2.0a1'
-=======
   VERSION = '3.1.0rc1'
->>>>>>> e88fefd4
 
 end
 
