# encoding: utf-8

module Nanoc::DataSources

  # The filesystem data source stores its items and layouts in nested
  # directories. Items and layouts are represented by one or two files; if it
  # is represented using one file, the attributes can be contained in this file.
  # The root directory for items is the `content` directory; for layouts, this
  # is the `layouts` directory.
  #
  # The attributes for items and layouts can be stored in two ways:
  #
  # * The attributes can be stored in a separate file with the same filename as
  #   the content file, followed by '.yaml'. For example, the attributes file
  #   for a content file called "foo.md" would be "foo.md.yaml".
  #
  # * The content file itself can start with an attributes section. The
  #   attributes section can be found at the top of the file, before any
  #   content, between `---` (three dashes) separators. For example:
  #
  #       ---
  #       title: "Moo!"
  #       ---
  #       h1. Hello!
  #
  # The identifier of items and layouts is the filename itself, relative to the
  # `content` or `layout` directory and starting with a slash.
  #
  # This data source has the following configuration options:
  #
  # * `encoding` - the character encoding that should be used when reading
  #   files. Defaults to UTF-8.
  #
  # * `text_extensions` - a list of filename extensions that should be treated
  #   as textual items.
  class Filesystem < Nanoc::DataSource

    class EmbeddedMetadataParseError < ::Nanoc::Errors::GenericTrivial

      attr_reader :filename

      def initialize(filename)
        @filename = filename
      end

      def message
        "The file #{self.filename} appears to start with an attributes " +
        "section (three dashes at the top), but it does not seem to be " +
        "in the correct format."
      end

    end

    class CannotParseYAMLError < ::Nanoc::Errors::GenericTrivial

      attr_reader :filename
      attr_reader :original_message

      def initialize(original_message, filename)
        @original_message = original_message
        @filename         = filename
      end

      def message
        "Could not parse YAML in #{self.filename}: #{self.original_message}"
      end

    end

<<<<<<< HEAD
    identifier :filesystem
=======
    def content_dir_name
      config.fetch(:content_dir, 'content')
    end

    def layouts_dir_name
      config.fetch(:layouts_dir, 'layouts')
    end
>>>>>>> 3eeebe21

    # See {Nanoc::DataSource#setup}.
    def setup
      # Create directories
      [ content_dir_name, layouts_dir_name ].each do |dir|
        FileUtils.mkdir_p(dir)
      end
    end

    # See {Nanoc::DataSource#items}.
    def items
      load_objects(content_dir_name, 'item', Nanoc::Item)
    end

    # See {Nanoc::DataSource#layouts}.
    def layouts
      load_objects(layouts_dir_name, 'layout', Nanoc::Layout)
    end

    # See {Nanoc::DataSource#create_item}.
<<<<<<< HEAD
    def create_item(content, attributes, identifier)
      create_object('content', content, attributes, identifier)
    end

    # See {Nanoc::DataSource#create_layout}.
    def create_layout(content, attributes, identifier)
      create_object('layouts', content, attributes, identifier)
=======
    def create_item(content, attributes, identifier, params = {})
      create_object(content_dir_name, content, attributes, identifier, params)
    end

    # See {Nanoc::DataSource#create_layout}.
    def create_layout(content, attributes, identifier, params = {})
      create_object(layouts_dir_name, content, attributes, identifier, params)
>>>>>>> 3eeebe21
    end

    # Creates a new object (item or layout) on disk in dir_name according to
    # the given identifier. The file will have its attributes taken from the
    # attributes hash argument and its content from the content argument.
    #
    # @api private
    def create_object(dir_name, content, attributes, identifier)
      # Determine path
      path = dir_name + identifier
      parent_path = File.dirname(path)

      # Notify
      Nanoc::NotificationCenter.post(:file_created, path)

      # Write object
      FileUtils.mkdir_p(parent_path)
      File.open(path, 'w') do |io|
        unless attributes == {}
          attributes = attributes.stringify_keys_recursively
          io.write(YAML.dump(attributes).strip + "\n")
          io.write("---\n\n")
        end
        io.write(content)
      end
    end

    # @param [String] extension The extension to check binary-ness for
    #
    # @return [Boolean] true if the given extension is binary, false otherwise
    #
    # @api private
    def binary_extension?(extension)
      return true if @config.nil?
      return true if @config[:text_extensions].nil?
      !@config[:text_extensions].include?(extension)
    end

    # Creates instances of klass corresponding to the files in dir_name. The
    # kind attribute indicates the kind of object that is being loaded and is
    # used solely for debugging purposes.
    #
    # @api private
    def load_objects(dir_name, kind, klass)
      self.all_base_filenames_in(dir_name).map do |base_filename|
        # Determine filenames
        content_filename    = base_filename
        attributes_filename = base_filename + '.yaml'

        # Determine existence
        has_content_file    = File.exist?(content_filename)
        has_attributes_file = File.exist?(attributes_filename)

        # Read content and filename
        if has_attributes_file
          attributes = YAML.load_file(attributes_filename)
        else
          attributes = {} # can be overridden later
        end
        if has_content_file
          # Extract extension
          # Note that File.extname returns ".xyz" but we want "xyz".
          # Also note that if the given filename has no extension, "" is returned.
          extension = File.extname(base_filename)[1..-1]
          extension = nil if extension == ''

          # Is binary?
          is_binary = extension && self.binary_extension?(extension)

          if is_binary
            content = Nanoc::BinaryContent.new(File.absolute_path(content_filename))
          else
            if has_attributes_file
              content = Nanoc::TextualContent.new(self.read(content_filename), File.absolute_path(content_filename))
            else
              content, attributes = self.content_and_attributes_for_file(content_filename)
            end
          end
        end

        # Get identifier
        identifier = self.remove_prefix_from_string(dir_name, base_filename)

        # Create layout object
        klass.new(content, attributes, identifier)
      end
    end

    # @param [String] prefix
    #
    # @param [String] string
    #
    # @return [String] A new string based on `string` but with `prefix` removed
    #
    # @raise ArgumentError if the string does not start with the prefix
    #
    # @api private
    def remove_prefix_from_string(prefix, string)
      if string.start_with?(prefix)
        string[prefix.length..-1]
      else
        raise ArgumentError, "String #{string} does not start with #{prefix}"
      end
    end

    # Finds all base filenames, i.e. all filenames except attribute filenames,
    # in the given directory.
    #
    # @param [String] dir_name The name of the directory to find all base filenames in
    #
    # @return [<String>] A collection of base filenames
    #
    # @api private
    def all_base_filenames_in(dir_name)
      self.all_files_in(dir_name).
        reject { |fn| fn =~ /(~|\.orig|\.rej|\.bak)$/ }.
        map    { |fn| fn.sub(/\.yaml$/, '') }.
        uniq
    end

    # Returns all files in the given directory and directories below it.
    #
    # @api private
    def all_files_in(dir_name)
      Nanoc::Extra::FilesystemTools.all_files_in(dir_name)
    end

    # @param [String] filename The name of the file containing an attributes
    #   and a content section
    #
    # @return [Array] A tuple containing an attributes hash as its first
    #   element, and a string containing the content as its second element
    #
    # @api private
    def content_and_attributes_for_file(filename)
      data = self.read(filename)

      # Check presence of attributes section
      if data !~ /\A---\s*$/
        return [ Nanoc::TextualContent.new(data, File.absolute_path(filename)), {} ]
      end

      # Split data
      pieces = data.split(/^---\s*$\n/)
      if pieces.size < 3
        raise EmbeddedMetadataParseError.new(filename)
      end

      # Parse
      begin
        attributes = YAML.load(pieces[1]) || {}
      rescue Psych::SyntaxError => e
        raise CannotParseYAMLError.new(e.message, filename)
      end
      content = pieces[2..-1].join.strip

      # Done
      [ Nanoc::TextualContent.new(content, File.absolute_path(filename)), attributes ]
    end

    # Reads the content of the file with the given name and returns a string
    # in UTF-8 encoding. The original encoding of the string is derived from
    # the default external encoding, but this can be overridden by the
    # “encoding” configuration attribute in the data source configuration.
    #
    # @api private
    def read(filename)
      # Read
      begin
        data = File.binread(filename)
      rescue => e
        raise RuntimeError.new("Could not read #{filename}: #{e.inspect}")
      end

      # Re-encode
      encoding = (@config && @config[:encoding]) || 'utf-8'
      data.force_encoding(encoding)
      data.encode!('utf-8')

      # Remove UTF-8 BOM
      data.gsub!("\xEF\xBB\xBF", '')

      data
    end

    # Raises an invalid encoding error for the given filename and encoding.
    #
    # @api private
    def raise_encoding_error(filename, encoding)
      raise RuntimeError.new("Could not read #{filename} because the file is not valid #{encoding}.")
    end

  end

end<|MERGE_RESOLUTION|>--- conflicted
+++ resolved
@@ -67,9 +67,8 @@
 
     end
 
-<<<<<<< HEAD
     identifier :filesystem
-=======
+
     def content_dir_name
       config.fetch(:content_dir, 'content')
     end
@@ -77,7 +76,6 @@
     def layouts_dir_name
       config.fetch(:layouts_dir, 'layouts')
     end
->>>>>>> 3eeebe21
 
     # See {Nanoc::DataSource#setup}.
     def setup
@@ -98,23 +96,13 @@
     end
 
     # See {Nanoc::DataSource#create_item}.
-<<<<<<< HEAD
     def create_item(content, attributes, identifier)
-      create_object('content', content, attributes, identifier)
+      create_object(content_dir_name, content, attributes, identifier)
     end
 
     # See {Nanoc::DataSource#create_layout}.
     def create_layout(content, attributes, identifier)
-      create_object('layouts', content, attributes, identifier)
-=======
-    def create_item(content, attributes, identifier, params = {})
-      create_object(content_dir_name, content, attributes, identifier, params)
-    end
-
-    # See {Nanoc::DataSource#create_layout}.
-    def create_layout(content, attributes, identifier, params = {})
-      create_object(layouts_dir_name, content, attributes, identifier, params)
->>>>>>> 3eeebe21
+      create_object(layouts_dir_name, content, attributes, identifier)
     end
 
     # Creates a new object (item or layout) on disk in dir_name according to
