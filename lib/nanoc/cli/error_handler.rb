# encoding: utf-8

module Nanoc::CLI

  # Catches errors and prints nice diagnostic messages, then exits.
  #
  # @api private
  class ErrorHandler

    # @option params [Nanoc::CLI::Command, nil] command The command that is
    #   currently being executed, or nil if there is none
    def initialize(params = {})
      @command = params[:command]
    end

    # Enables error handling in the given block.
    #
    # @option params [Nanoc::CLI::Command, nil] command The command that is
    #   currently being executed, or nil if there is none
    #
    # @return [void]
    def self.handle_while(params = {}, &block)
      if @disabled
        yield
      else
        new(params).handle_while(&block)
      end
    end

    # Disables error handling. This is used by the test cases to prevent error
    # from being handled by the CLI while tests are running.
    #
    # @api private
    def self.disable
      @disabled = true
    end

    # Re-enables error handling after it was disabled. This is used by the test
    # cases to prevent error from being handled by the CLI while tests are
    # running.
    #
    # @api private
    def self.enable
      @disabled = false
    end

    # Enables error handling in the given block. This method should not be
    # called directly; use {Nanoc::CLI::ErrorHandler.handle_while} instead.
    #
    # @return [void]
    #
    # @api private
    def handle_while(&block)
      # Set exit handler
      %w( INT TERM ).each do |signal|
        Signal.trap(signal) do
          puts
          exit!(0)
        end
      end
      begin
        Signal.trap('USR1') do
          puts 'Caught USR1; dumping a stack trace'
          puts caller.map { |i| "  #{i}" }.join("\n")
        end
      rescue ArgumentError
      end

      # Run
      yield
    rescue Nanoc::Errors::GenericTrivial => e
      $stderr.puts "Error: #{e.message}"
      exit(1)
    rescue Interrupt
      exit(1)
    rescue StandardError, ScriptError => e
      print_error(e)
      exit(1)
    end

    # Prints the given error to stderr. Includes message, possible resolution
    # (see {#resolution_for}), backtrace, etc.
    #
    # @param [Error] error The error that should be described
    #
    # @return [void]
    def self.print_error(error)
      new.print_error(error)
    end

    # Prints the given error to stderr. Includes message, possible resolution
    # (see {#resolution_for}), backtrace, etc.
    #
    # @param [Error] error The error that should be described
    #
    # @return [void]
    def print_error(error)
      write_compact_error(error, $stderr)

      File.open('crash.log', 'w') do |io|
        cio = Nanoc::CLI.wrap_in_cleaning_stream(io)
        cio.add_stream_cleaner(::Nanoc::CLI::StreamCleaners::ANSIColors)
        write_verbose_error(error, cio)
      end
    end

    # Writes a compact representation of the error, suitable for a terminal, on
    # the given stream (probably stderr).
    #
    # @param [Error] error The error that should be described
    #
    # @param [IO] stream The stream to write the description too
    #
    # @api private
    #
    # @return [void]
    def write_compact_error(error, stream)
      # Header
      stream.puts
      stream.puts 'Captain! We’ve been hit!'

      # Sections
      write_error_message(stream, error)
      write_stack_trace(stream, error)

      # Issue link
      write_issue_link(stream)
    end

    # Writes a verbose representation of the error on the given stream.
    #
    # @param [Error] error The error that should be described
    #
    # @param [IO] stream The stream to write the description too
    #
    # @api private
    #
    # @return [void]
    def write_verbose_error(error, stream)
      # Header
      stream.puts "Crashlog created at #{Time.now}"

      # Sections
      write_error_message(      stream, error, :verbose => true)
      write_stack_trace(        stream, error, :verbose => true)
      write_version_information(stream,        :verbose => true)
      write_system_information( stream,        :verbose => true)
      write_installed_gems(     stream,        :verbose => true)
      write_environment(        stream,        :verbose => true)
      write_gemfile_lock(       stream,        :verbose => true)
      write_load_paths(         stream,        :verbose => true)
    end

  protected

    # @return [Boolean] true if debug output is enabled, false if not
    #
    # @see Nanoc::CLI.debug?
    def debug?
      Nanoc::CLI.debug?
    end

    # @return [Nanoc::Site] The site that is currently being processed
    def site
      @command && @command.site
    end

    # @return [Hash<String, Array>] A hash containing the gem names as keys and gem versions as value
    def gems_and_versions
      gems = {}
      Gem::Specification.find_all.sort_by { |s| [ s.name, s.version ] }.each do |spec|
        gems[spec.name] ||= []
        gems[spec.name] << spec.version.to_s
      end
      gems
    end

    # A hash that contains the name of the gem for a given required file. If a
    # `#require` fails, the gem name is looked up in this hash.
    GEM_NAMES = {
      'adsf'           => 'adsf',
      'bluecloth'      => 'bluecloth',
      'builder'        => 'builder',
      'coderay'        => 'coderay',
      'cri'            => 'cri',
      'erubis'         => 'erubis',
      'escape'         => 'escape',
      'fog'            => 'fog',
      'haml'           => 'haml',
      'handlebars'     => 'hbs',
      'json'           => 'json',
      'kramdown'       => 'kramdown',
      'less'           => 'less',
      'listen'         => 'listen',
      'markaby'        => 'markaby',
      'maruku'         => 'maruku',
      'mime/types'     => 'mime-types',
      'nokogiri'       => 'nokogiri',
      'pry'            => 'pry',
      'rack'           => 'rack',
      'rack/cache'     => 'rack-cache',
      'rainpress'      => 'rainpress',
      'rdiscount'      => 'rdiscount',
      'redcarpet'      => 'redcarpet',
      'redcloth'       => 'RedCloth',
      'rubypants'      => 'rubypants',
      'sass'           => 'sass',
      'systemu'        => 'systemu',
      'w3c_validators' => 'w3c_validators'
    }

    # Attempts to find a resolution for the given error, or nil if no
    # resolution can be automatically obtained.
    #
    # @param [Error] error The error to find a resolution for
    #
    # @return [String] The resolution for the given error
    def resolution_for(error)
      case error
      when LoadError
        # Get gem name
        matches = error.message.match(/(no such file to load|cannot load such file) -- ([^\s]+)/)
        return nil if matches.nil?
        gem_name = GEM_NAMES[matches[2]]

        # Build message
        if gem_name
          if self.using_bundler?
            'Make sure the gem is added to Gemfile and run `bundle install`.'
          else
            "Install the '#{gem_name}' gem using `gem install #{gem_name}`."
          end
        end
      when RuntimeError
        if error.message =~ /^can't modify frozen/
          "You attempted to modify immutable data. Some data, such as " \
          "item/layout attributes and raw item/layout content, can not " \
          "be modified once compilation has started. (This was " \
          "unintentionally possible in 3.1.x and before, but has been " \
          "disabled in 3.2.x in order to allow compiler optimisations.)"
        end
      end
    end

    def using_bundler?
      defined?(Bundler) && Bundler::SharedHelpers.in_bundle?
    end

    def write_section_header(stream, title, params = {})
      stream.puts
      if params[:verbose]
        stream.puts '===== ' + title.upcase + ':'
      else
        stream.puts "\e[1m\e[31m" + title + ':' + "\e[0m"
      end
      stream.puts
    end

    def write_error_message(stream, error, params = {})
      write_section_header(stream, 'Message', params)

      stream.puts "#{error.class}: #{error.message}"
      resolution = resolution_for(error)
      stream.puts "#{resolution}" if resolution
    end

<<<<<<< HEAD
    def write_stack_trace(stream, error, params={})
      self.write_section_header(stream, 'Stack trace', params)
=======
    def write_compilation_stack(stream, error, params = {})
      write_section_header(stream, 'Compilation stack', params)

      if stack.empty?
        stream.puts '  (empty)'
      else
        stack.reverse.each do |obj|
          if obj.is_a?(Nanoc::ItemRep)
            stream.puts "  - [item]   #{obj.item.identifier} (rep #{obj.name})"
          else # layout
            stream.puts "  - [layout] #{obj.identifier}"
          end
        end
      end
    end

    def write_stack_trace(stream, error, params = {})
      is_verbose = params.fetch(:verbose, false)

      write_section_header(stream, 'Stack trace', params)
>>>>>>> 0ba4198e

      count = is_verbose ? -1 : 10
      error.backtrace[0...count].each_with_index do |item, index|
        stream.puts "  #{index}. #{item}"
      end
      if !is_verbose && error.backtrace.size > count
        stream.puts "  ... #{error.backtrace.size - count} more lines omitted. See full crash log for details."
      end
    end

    def write_issue_link(stream, params = {})
      stream.puts
      stream.puts 'If you believe this is a bug in nanoc, please do report it at'
      stream.puts '-> https://github.com/nanoc/nanoc/issues/new <-'
      stream.puts
      stream.puts 'A detailed crash log has been written to ./crash.log.'
    end

    def write_version_information(stream, params = {})
      write_section_header(stream, 'Version information', params)
      stream.puts Nanoc.version_information
    end

    def write_system_information(stream, params = {})
      uname = `uname -a`
      write_section_header(stream, 'System information', params)
      stream.puts uname
    rescue Errno::ENOENT
    end

    def write_installed_gems(stream, params = {})
      write_section_header(stream, 'Installed gems', params)
      gems_and_versions.each do |g|
        stream.puts "  #{g.first} #{g.last.join(', ')}"
      end
    end

    def write_environment(stream, params = {})
      write_section_header(stream, 'Environment', params)
      ENV.sort.each do |e|
        stream.puts "#{e.first} => #{e.last.inspect}"
      end
    end

    def write_gemfile_lock(stream, params = {})
      if File.exist?('Gemfile.lock')
        write_section_header(stream, 'Gemfile.lock', params)
        stream.puts File.read('Gemfile.lock')
      end
    end

    def write_load_paths(stream, params = {})
      write_section_header(stream, 'Load paths', params)
      $LOAD_PATH.each_with_index do |i, index|
        stream.puts "  #{index}. #{i}"
      end
    end

  end

end<|MERGE_RESOLUTION|>--- conflicted
+++ resolved
@@ -264,31 +264,10 @@
       stream.puts "#{resolution}" if resolution
     end
 
-<<<<<<< HEAD
-    def write_stack_trace(stream, error, params={})
-      self.write_section_header(stream, 'Stack trace', params)
-=======
-    def write_compilation_stack(stream, error, params = {})
-      write_section_header(stream, 'Compilation stack', params)
-
-      if stack.empty?
-        stream.puts '  (empty)'
-      else
-        stack.reverse.each do |obj|
-          if obj.is_a?(Nanoc::ItemRep)
-            stream.puts "  - [item]   #{obj.item.identifier} (rep #{obj.name})"
-          else # layout
-            stream.puts "  - [layout] #{obj.identifier}"
-          end
-        end
-      end
-    end
-
     def write_stack_trace(stream, error, params = {})
       is_verbose = params.fetch(:verbose, false)
 
       write_section_header(stream, 'Stack trace', params)
->>>>>>> 0ba4198e
 
       count = is_verbose ? -1 : 10
       error.backtrace[0...count].each_with_index do |item, index|
