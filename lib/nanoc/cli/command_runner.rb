# encoding: utf-8

module Nanoc::CLI

  # A command runner subclass for nanoc commands that adds nanoc-specific
  # convenience methods and error handling.
  class CommandRunner < ::Cri::CommandRunner

    # @see http://rubydoc.info/gems/cri/Cri/CommandRunner#call-instance_method
    #
    # @return [void]
    def call
      Nanoc::CLI::ErrorHandler.handle_while(:command => self) do
        run
      end
    end

    # Gets the site ({Nanoc::Site} instance) in the current directory and
    # loads its data.
    #
    # @return [Nanoc::Site] The site in the current working directory
    def site
      # Load site if possible
      @site ||= nil
      if self.is_in_site_dir? && @site.nil?
        print "Loading site data… "
        @site = Nanoc::SiteLoader.new.load
        puts "done"
      end

      @site
    end

<<<<<<< HEAD
=======
    # @deprecated use `Cri::CommandDSL#runner`
    #
    # @see http://rubydoc.info/gems/cri/Cri/CommandDSL#runner-instance_method
    def self.call(opts, args, cmd)
      new(opts, args, cmd).call
    end

>>>>>>> aea19028
    # @return [Boolean] true if the current working directory is a nanoc site
    #   directory, false otherwise
    def is_in_site_dir?
      Nanoc::SiteLoader.cwd_is_nanoc_site?
    end

    # TODO do not load the site
    def require_site
<<<<<<< HEAD
      self.site
=======
      if site.nil?
        raise ::Nanoc::Errors::GenericTrivial, 'The current working directory does not seem to be a nanoc site.'
      end
>>>>>>> aea19028
    end

    # TODO move #site logic in here
    def load_site
<<<<<<< HEAD
      self.site
=======
      require_site
      print 'Loading site data… '
      site.load
      puts 'done'
>>>>>>> aea19028
    end

    # @return [Boolean] true if debug output is enabled, false if not
    #
    # @see Nanoc::CLI.debug?
    def debug?
      Nanoc::CLI.debug?
    end

<<<<<<< HEAD
=======
  protected

    # Sets the data source's VCS to the VCS with the given name. Does nothing
    # when the site's data source does not support VCSes (i.e. does not
    # implement #vcs=).
    #
    # @param [String] vcs_name The name of the VCS that should be used
    #
    # @return [void]
    def set_vcs(vcs_name)
      # Skip if not possible
      return if vcs_name.nil? || site.nil?

      # Find VCS
      vcs_class = Nanoc::Extra::VCS.named(vcs_name.to_sym)
      if vcs_class.nil?
        raise Nanoc::Errors::GenericTrivial, "A VCS named #{vcs_name} was not found"
      end

      site.data_sources.each do |data_source|
        # Skip if not possible
        next if !data_source.respond_to?(:vcs=)

        # Set VCS
        data_source.vcs = vcs_class.new
      end
    end

    # @return [Array] The compilation stack.
    def stack
      (site && site.compiler.stack) || []
    end

>>>>>>> aea19028
  end

end<|MERGE_RESOLUTION|>--- conflicted
+++ resolved
@@ -31,16 +31,6 @@
       @site
     end
 
-<<<<<<< HEAD
-=======
-    # @deprecated use `Cri::CommandDSL#runner`
-    #
-    # @see http://rubydoc.info/gems/cri/Cri/CommandDSL#runner-instance_method
-    def self.call(opts, args, cmd)
-      new(opts, args, cmd).call
-    end
-
->>>>>>> aea19028
     # @return [Boolean] true if the current working directory is a nanoc site
     #   directory, false otherwise
     def is_in_site_dir?
@@ -49,25 +39,12 @@
 
     # TODO do not load the site
     def require_site
-<<<<<<< HEAD
       self.site
-=======
-      if site.nil?
-        raise ::Nanoc::Errors::GenericTrivial, 'The current working directory does not seem to be a nanoc site.'
-      end
->>>>>>> aea19028
     end
 
     # TODO move #site logic in here
     def load_site
-<<<<<<< HEAD
       self.site
-=======
-      require_site
-      print 'Loading site data… '
-      site.load
-      puts 'done'
->>>>>>> aea19028
     end
 
     # @return [Boolean] true if debug output is enabled, false if not
@@ -77,42 +54,6 @@
       Nanoc::CLI.debug?
     end
 
-<<<<<<< HEAD
-=======
-  protected
-
-    # Sets the data source's VCS to the VCS with the given name. Does nothing
-    # when the site's data source does not support VCSes (i.e. does not
-    # implement #vcs=).
-    #
-    # @param [String] vcs_name The name of the VCS that should be used
-    #
-    # @return [void]
-    def set_vcs(vcs_name)
-      # Skip if not possible
-      return if vcs_name.nil? || site.nil?
-
-      # Find VCS
-      vcs_class = Nanoc::Extra::VCS.named(vcs_name.to_sym)
-      if vcs_class.nil?
-        raise Nanoc::Errors::GenericTrivial, "A VCS named #{vcs_name} was not found"
-      end
-
-      site.data_sources.each do |data_source|
-        # Skip if not possible
-        next if !data_source.respond_to?(:vcs=)
-
-        # Set VCS
-        data_source.vcs = vcs_class.new
-      end
-    end
-
-    # @return [Array] The compilation stack.
-    def stack
-      (site && site.compiler.stack) || []
-    end
-
->>>>>>> aea19028
   end
 
 end