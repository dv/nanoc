# encoding: utf-8

usage       'create-site [options] path'
aliases     :create_site, :cs
summary     'create a site'
<<<<<<< HEAD
description <<-EOS
Create a new site at the given path. The site will use the `filesystem` data source by default, but this can be changed using the `--datasource` commandline option.
EOS
=======
description "
Create a new site at the given path. The site will use the `filesystem_unified` data source by default, but this can be changed using the `--datasource` commandline option.
"
>>>>>>> aea19028

required :d, :datasource, 'specify the data source for the new site'

module Nanoc::CLI::Commands

  class CreateSite < ::Nanoc::CLI::CommandRunner

    class << self

    protected

      # Converts the given array to YAML format
      def array_to_yaml(array)
        '[ ' + array.map { |s| "'" + s + "'" }.join(', ') + ' ]'
      end

    end

    DEFAULT_CONFIG = <<EOS unless defined? DEFAULT_CONFIG
# The path to the directory where all generated files will be written to. This
# can be an absolute path starting with a slash, but it can also be path
# relative to the site directory.
output_dir: #{Nanoc::SiteLoader::DEFAULT_CONFIG[:output_dir]}

# A list of index filenames, i.e. names of files that will be served by a web
# server when a directory is requested. Usually, index files are named
# “index.html”, but depending on the web server, this may be something else,
# such as “default.htm”. This list is used by nanoc to generate pretty URLs.
index_filenames: #{array_to_yaml(Nanoc::SiteLoader::DEFAULT_CONFIG[:index_filenames])}

# Whether or not to generate a diff of the compiled content when compiling a
# site. The diff will contain the differences between the compiled content
# before and after the last site compilation.
enable_output_diff: false

prune:
  # Whether to automatically remove files not managed by nanoc from the output
  # directory. For safety reasons, this is turned off by default.
  auto_prune: false

  # Which files and directories you want to exclude from pruning. If you version
  # your output directory, you should probably exclude VCS directories such as
  # .git, .svn etc.
  exclude: [ '.git', '.hg', '.svn', 'CVS' ]

# The data sources where nanoc loads its data from. This is an array of
# hashes; each array element represents a single data source. By default,
# there is only a single data source that reads data from the “content/” and
# “layout/” directories in the site directory.
data_sources:
  -
    # The type is the identifier of the data source. By default, this will be
    # `filesystem`.
    type: #{Nanoc::SiteLoader::DEFAULT_DATA_SOURCE_CONFIG[:type]}

    # The path where items should be mounted (comparable to mount points in
    # Unix-like systems). This is “/” by default, meaning that items will have
    # “/” prefixed to their identifiers. If the items root were “/en/”
    # instead, an item at content/about.html would have an identifier of
    # “/en/about/” instead of just “/about/”.
    items_root: #{Nanoc::SiteLoader::DEFAULT_DATA_SOURCE_CONFIG[:items_root]}

    # The path where layouts should be mounted. The layouts root behaves the
    # same as the items root, but applies to layouts rather than items.
    layouts_root: #{Nanoc::SiteLoader::DEFAULT_DATA_SOURCE_CONFIG[:layouts_root]}

    # The encoding to use for input files. If your input files are not in
    # UTF-8 (which they should be!), change this.
    encoding: utf-8

    # A list of file extensions that nanoc will consider to be textual rather
    # than binary. If an item with an extension not in this list is found,
    # the file will be considered as binary.
    text_extensions: #{array_to_yaml(Nanoc::SiteLoader::DEFAULT_DATA_SOURCE_CONFIG[:text_extensions])}

# Configuration for the “check” command, which run unit tests on the site.
checks:
  # Configuration for the “internal_links” checker, which checks whether all
  # internal links are valid.
  internal_links:
    # A list of patterns, specified as regular expressions, to exclude from the check.
    # If an internal link matches this pattern, the validity check will be skipped.
    # E.g.:
    #   exclude: ['^/server_status']
    exclude: []
EOS

    DEFAULT_RULES = <<EOS unless defined? DEFAULT_RULES
#!/usr/bin/env ruby

compile '/stylesheet.*' do
  write '/style.css'
end

compile '/**/*' do
  if item.binary?
    write item.identifier
  else
    filter :erb
    layout '/default.html'
    write item.identifier.in_dir.with_ext('html')
  end
end

layout '/**/*', :erb
EOS

    DEFAULT_ITEM = <<EOS unless defined? DEFAULT_ITEM
<h1>A Brand New nanoc Site</h1>

<p>You’ve just created a new nanoc site. The page you are looking at right now is the home page for your site. To get started, consider replacing this default homepage with your own customized homepage. Some pointers on how to do so:</p>

<ul>
  <li><p><strong>Change this page’s content</strong> by editing the “index.html” file in the “content” directory. This is the actual page content, and therefore doesn’t include the header, sidebar or style information (those are part of the layout).</p></li>
  <li><p><strong>Change the layout</strong>, which is the “default.html” file in the “layouts” directory, and create something unique (and hopefully less bland).</p></li>
</ul>

<p>If you need any help with customizing your nanoc web site, be sure to check out the documentation (see sidebar), and be sure to subscribe to the discussion group (also see sidebar). Enjoy!</p>
EOS

    DEFAULT_STYLESHEET = <<EOS unless defined? DEFAULT_STYLESHEET
* {
  margin: 0;
  padding: 0;

  font-family: Georgia, Palatino, serif;
}

body {
  background: #fff;
}

a {
  text-decoration: none;
}

a:link,
a:visited {
  color: #f30;
}

a:hover {
  color: #f90;
}

#main {
  position: absolute;

  top: 40px;
  left: 280px;

  width: 500px;
}

#main h1 {
  font-size: 40px;
  font-weight: normal;

  line-height: 40px;

  letter-spacing: -1px;
}

#main p {
  margin: 20px 0;

  font-size: 15px;

  line-height: 20px;
}

#main ul, #main ol {
  margin: 20px;
}

#main li {
  font-size: 15px;

  line-height: 20px;
}

#main ul li {
  list-style-type: square;
}

#sidebar {
  position: absolute;

  top: 40px;
  left: 20px;
  width: 200px;

  padding: 20px 20px 0 0;

  border-right: 1px solid #ccc;

  text-align: right;
}

#sidebar h2 {
  text-transform: uppercase;

  font-size: 13px;

  color: #333;

  letter-spacing: 1px;

  line-height: 20px;
}

#sidebar ul {
  list-style-type: none;

  margin: 20px 0;
}

#sidebar li {
  font-size: 14px;

  line-height: 20px;
}
EOS

    DEFAULT_LAYOUT = <<EOS unless defined? DEFAULT_LAYOUT
<!DOCTYPE HTML>
<html lang="en">
  <head>
    <meta charset="utf-8">
    <title>A Brand New nanoc Site - <%= @item[:title] %></title>
    <link rel="stylesheet" href="/style.css">

    <!-- you don't need to keep this, but it's cool for stats! -->
    <meta name="generator" content="nanoc <%= Nanoc::VERSION %>">
  </head>
  <body>
    <div id="main">
      <%= yield %>
    </div>
    <div id="sidebar">
      <h2>Documentation</h2>
      <ul>
        <li><a href="http://nanoc.ws/docs/">Documentation</a></li>
        <li><a href="http://nanoc.ws/docs/tutorial/">Getting Started</a></li>
      </ul>
      <h2>Community</h2>
      <ul>
        <li><a href="http://groups.google.com/group/nanoc/">Discussion Group</a></li>
        <li><a href="irc://chat.freenode.net/#nanoc">IRC Channel</a></li>
        <li><a href="http://github.com/nanoc/nanoc/wiki/">Wiki</a></li>
      </ul>
    </div>
  </body>
</html>
EOS

    def run
      # Check arguments
      if arguments.length != 1
        raise Nanoc::Errors::GenericTrivial, "usage: #{command.usage}"
      end

      # Extract arguments and options
      path        = arguments[0]
      data_source = options.fetch(:datasource, 'filesystem')

      # Check whether site exists
      if File.exist?(path)
        raise Nanoc::Errors::GenericTrivial, "A site at '#{path}' already exists."
      end

      # Check whether data source exists
      if Nanoc::DataSource.named(data_source).nil?
        raise Nanoc::Errors::GenericTrivial, "Unrecognised data source: #{data_source}"
      end

      # Setup notifications
      Nanoc::NotificationCenter.on(:file_created) do |file_path|
        Nanoc::CLI::Logger.instance.file(:high, :create, file_path)
      end

      # Build entire site
      FileUtils.mkdir_p(path)
      FileUtils.cd(File.join(path)) do
        site_create_minimal(data_source)
        site_setup
        site_populate
      end

      puts "Created a blank nanoc site at '#{path}'. Enjoy!"
    end

  protected

    # Creates a minimal site, i.e. a directory with only the bare
    # essentials to qualify as a nanoc site.
    def site_create_minimal(data_source)
      # Create output
      FileUtils.mkdir_p('output')

      # Create config
      File.write('nanoc.yaml', DEFAULT_CONFIG)
      Nanoc::NotificationCenter.post(:file_created, 'nanoc.yaml')

      # Create rules
      File.open('Rules', 'w') do |io|
        io.write DEFAULT_RULES
      end
      Nanoc::NotificationCenter.post(:file_created, 'Rules')
    end

    # Sets up the site's data source, i.e. creates the bare essentials for
    # this data source to work.
    def site_setup
      # Get site
      site = Nanoc::SiteLoader.new.load

      # Set up data sources
      site.data_sources.each do |data_source|
        data_source.loading { data_source.setup }
      end
    end

    # Populates the site with some initial data, such as a root item, a
    # default layout, and so on.
    def site_populate
      # Get site
      site = Nanoc::SiteLoader.new.load
      data_source = site.data_sources[0]

      # Create home page
      data_source.create_item(
        DEFAULT_ITEM,
<<<<<<< HEAD
        { :title => "Home" },
        '/index.html'
=======
        { :title => 'Home' },
        '/'
>>>>>>> aea19028
      )

      # Create stylesheet
      data_source.create_item(
        DEFAULT_STYLESHEET,
        {},
        '/stylesheet.css'
      )

      # Create layout
      data_source.create_layout(
        DEFAULT_LAYOUT,
        {},
        '/default.html'
      )

      # Create code
      FileUtils.mkdir_p('lib')
      File.open('lib/default.rb', 'w') do |io|
        io.write "\# All files in the 'lib' directory will be loaded\n"
        io.write "\# before nanoc starts compiling.\n"
      end
    end

  end

end

runner Nanoc::CLI::Commands::CreateSite<|MERGE_RESOLUTION|>--- conflicted
+++ resolved
@@ -3,15 +3,9 @@
 usage       'create-site [options] path'
 aliases     :create_site, :cs
 summary     'create a site'
-<<<<<<< HEAD
 description <<-EOS
 Create a new site at the given path. The site will use the `filesystem` data source by default, but this can be changed using the `--datasource` commandline option.
 EOS
-=======
-description "
-Create a new site at the given path. The site will use the `filesystem_unified` data source by default, but this can be changed using the `--datasource` commandline option.
-"
->>>>>>> aea19028
 
 required :d, :datasource, 'specify the data source for the new site'
 
@@ -345,13 +339,8 @@
       # Create home page
       data_source.create_item(
         DEFAULT_ITEM,
-<<<<<<< HEAD
-        { :title => "Home" },
+        { :title => 'Home' },
         '/index.html'
-=======
-        { :title => 'Home' },
-        '/'
->>>>>>> aea19028
       )
 
       # Create stylesheet
