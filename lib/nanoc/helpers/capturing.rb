--- conflicted
+++ resolved
@@ -117,19 +117,17 @@
           # item from which we use content. For this, we need to manually edit
           # the content attribute to reset it. :(
           # FIXME clean this up
-          if !@site.captures_store_compiled_items.include? item
-            @site.captures_store_compiled_items << item
-            item.forced_outdated = true
+          i = item.item
+          if !@site.captures_store_compiled_items.include? i
+            @site.captures_store_compiled_items << i
+            i.forced_outdated = true
             item.reps.each do |r|
-<<<<<<< HEAD
-              content = item.content
+              content = i.content
               r.content = { :raw => content, :last => content }
-              @_compiler.send(:compile_rep, r)
-=======
-              raw_content = item.raw_content
-              r.content = { :raw => raw_content, :last => raw_content }
+              $blah ||= 100
+              $blah -= 1
+              if $blah < 10 then raise 'wtf' end
               raise Nanoc::Errors::UnmetDependency.new(r)
->>>>>>> 0a59f0e2
             end
           end
         end
