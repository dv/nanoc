--- conflicted
+++ resolved
@@ -3,13 +3,9 @@
   # @since 3.3.0
   class CoffeeScript < Nanoc::Filter
 
-<<<<<<< HEAD
     identifier :coffeescript
 
-    require 'coffee-script'
-=======
     requires 'coffee-script'
->>>>>>> 2434c59a
 
     # Runs the content through [CoffeeScript](http://coffeescript.org/).
     # This method takes no options.
