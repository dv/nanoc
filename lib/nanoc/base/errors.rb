--- conflicted
+++ resolved
@@ -200,17 +200,6 @@
 
     end
 
-<<<<<<< HEAD
-=======
-    # @deprecated No longer necessary, but kept for backwards compatibility.
-    class DataNotYetAvailable < Generic
-
-      def initialize(type, plural)
-        super("#{type} #{plural ? 'are' : 'is'} not available yet. You may be missing a Nanoc::Site#load_data call.")
-      end
-
-    end
-
     # Error that is raised when multiple items or layouts with the same identifier exist.
     class DuplicateIdentifier < Generic
 
@@ -220,7 +209,6 @@
 
     end
 
->>>>>>> 2c839383
   end
 
 end