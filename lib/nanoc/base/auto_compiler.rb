require 'webrick'

module Nanoc

  # Nanoc::AutoCompiler is a web server that will automatically compile pages
  # as they are requested. It also serves static files such as stylesheets and
  # images.
  class AutoCompiler

    ERROR_404 = <<END
<!DOCTYPE HTML PUBLIC "-//W3C//DTD HTML 4.01//EN" "http://www.w3.org/TR/html4/strict.dtd">
<html>
	<head>
		<title>404 File Not Found</title>
		<style type="text/css">
			body { padding: 10px; border: 10px solid #f00; margin: 10px; font-family: Helvetica, Arial, sans-serif; }
		</style>
	</head>
	<body>
		<h1>404 File Not Found</h1>
		<p>The file you requested, <i><%=h path %></i>, was not found on this server.</p>
	</body>
</html>
END

    ERROR_500 = <<END
<!DOCTYPE HTML PUBLIC "-//W3C//DTD HTML 4.01//EN" "http://www.w3.org/TR/html4/strict.dtd">
<html>
	<head>
		<title>500 Server Error</title>
		<style type="text/css">
			body { padding: 10px; border: 10px solid #f00; margin: 10px; font-family: Helvetica, Arial, sans-serif; }
		</style>
	</head>
	<body>
		<h1>500 Server Error</h1>
		<p>An error occurred while compiling the page you requested, <i><%=h path %></i>.</p>
		<p>If you think this is a bug in nanoc, please do <a href="http://nanoc.stoneship.org/trac/newticket">report it</a>&mdash;thanks!</p>
		<p>Message:</p>
		<blockquote><p><%=h message %></p></blockquote>
		<p>Backtrace:</p>
		<ol>
<% exception.backtrace.each do |line| %>
			<li><%= line %></li>
<% end %>
		</ol>
	</body>
</html>
END

    # Creates a new autocompiler for the given site.
    def initialize(site, include_outdated=false)
      # Set site
      @site = site

      # Set options
      @include_outdated = include_outdated
    end

    # Starts the server on the given port.
    def start(port)
      nanoc_require(
        'mime/types',
        "'mime/types' is required to autocompile sites. You may want to " +
        "install the mime-types gem by running 'gem install mime-types'."
      )

      # Create server
      @server = WEBrick::HTTPServer.new(:Port => port || 3000)
      @server.mount_proc("/") { |request, response| handle_request(request, response) }

      # Start server
      trap('INT') { @server.shutdown }
      @server.start
    end

  private

    def handle_request(request, response)
      # Reload site data
      @site.load_data(true)

      # Get page or file
<<<<<<< HEAD
      page      = @site.pages.find { |page| page.web_path == request.path }
=======
      page      = @site.pages.find { |page| [ request.path, "/#{request.path}/".gsub(/^\/+|\/+$/, '/') ].include?(page.path) }
>>>>>>> 062b7bd9
      file_path = @site.config[:output_dir] + request.path

      if page.nil?
        # Serve file
        if File.file?(file_path)
          serve_file(file_path, response)
        else
          serve_404(request.path, response)
        end
      else
        # Serve page
        serve_page(page, response)
      end
    end

    def h(s)
      ERB::Util.html_escape(s)
    end

    def serve_404(path, response)
      response.status           = 404
      response['Content-Type']  = 'text/html'
      response.body             = ERB.new(ERROR_404).result(binding)
    end

    def serve_500(path, exception, response)
      # Build message
      case exception.class
      when Nanoc::Errors::UnknownLayoutError.class
        message = "Unknown layout: #{exception.message}"
      when Nanoc::Errors::UnknownFilterError.class
        message = "Unknown filter: #{exception.message}"
      when Nanoc::Errors::CannotDetermineFilterError.class
        message = "Cannot determine filter for layout: #{exception.message}"
      when Nanoc::Errors::RecursiveCompilationError.class
        message = "Recursive call to page content. Page stack:"
        @base.site.compiler.stack.each do |page|
          message << "  - #{page.path}"
        end
      when Nanoc::Errors::NoLongerSupportedError.class
        message = "No longer supported: #{exception.message}"
      else
        message = "Unknown error: #{exception.message}"
      end

      # Set response
      response.status           = 500
      response['Content-Type']  = 'text/html'
      response.body             = ERB.new(ERROR_500).result(binding)
    end

    def serve_file(path, response)
      # Determine most likely MIME type
      mime_type = MIME::Types.of(path).first
      mime_type = mime_type.nil? ? 'application/octet-stream' : mime_type.simplified

      response.status           = 200
      response['Content-Type']  = mime_type
      response.body             = File.read(path)
    end

    def serve_page(page, response)
      # Recompile page
      begin
        @site.compiler.run(page, @include_outdated)
      rescue => exception
        serve_500(page.web_path, exception, response)
        return
      end

      # Determine most likely MIME type
      mime_type = MIME::Types.of(page.disk_path).first
      mime_type = mime_type.nil? ? 'text/html' : mime_type.simplified

      response.status           = 200
      response['Content-Type']  = mime_type
      response.body             = page.content(:post)
    end

  end

end<|MERGE_RESOLUTION|>--- conflicted
+++ resolved
@@ -81,11 +81,7 @@
       @site.load_data(true)
 
       # Get page or file
-<<<<<<< HEAD
       page      = @site.pages.find { |page| page.web_path == request.path }
-=======
-      page      = @site.pages.find { |page| [ request.path, "/#{request.path}/".gsub(/^\/+|\/+$/, '/') ].include?(page.path) }
->>>>>>> 062b7bd9
       file_path = @site.config[:output_dir] + request.path
 
       if page.nil?
