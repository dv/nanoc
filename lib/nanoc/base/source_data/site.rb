--- conflicted
+++ resolved
@@ -30,24 +30,14 @@
     # that lacks some options, the default value will be taken from
     # `DEFAULT_CONFIG`.
     DEFAULT_CONFIG = {
-<<<<<<< HEAD
-      :text_extensions    => %w( css erb haml htm html js less markdown md php rb sass scss txt xhtml xml coffee hb handlebars mustache ms slim ).sort,
-      :lib_dirs           => %w( lib ),
-      :commands_dirs      => %w( commands ),
-      :output_dir         => 'output',
-      :data_sources       => [{}],
-      :index_filenames    => ['index.html'],
-      :enable_output_diff => false,
-      :prune              => { :auto_prune => false, :exclude => ['.git', '.hg', '.svn', 'CVS'] }
-=======
       text_extensions: %w( css erb haml htm html js less markdown md php rb sass scss txt xhtml xml coffee hb handlebars mustache ms slim ).sort,
       lib_dirs: %w( lib ),
+      commands_dirs: %w( commands ),
       output_dir: 'output',
       data_sources: [{}],
       index_filenames: ['index.html'],
       enable_output_diff: false,
       prune: { auto_prune: false, exclude: ['.git', '.hg', '.svn', 'CVS'] }
->>>>>>> bfd9fa42
     }
 
     # Creates a site object for the site specified by the given
