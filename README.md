# nanoc 3

nanoc is a simple but very flexible static site generator written in Ruby.
It operates on local files, and therefore does not run on the server. nanoc
“compiles” the local source files into HTML (usually), by evaluating eRuby,
Markdown, etc.

Note: This documentation looks best with Yardoc, not RDoc.

## Resources

The [nanoc web site](http://nanoc.stoneship.org) contains a few useful
resources to help you get started with nanoc. If you need further assistance,
the following places will help you out:

* The [discussion group](http://groups.google.com/group/nanoc)
* The [IRC channel](irc://chat.freenode.net/#nanoc)

## Source Code Documentation

The source code is located in `lib/nanoc3` and is structured in a few
directories:

* `base` contains the bare essentials necessary for nanoc to function
  * `source_data` contains raw, uncompiled content that will be compiled
  * `result_data` contains the compiled content
  * `compilation` contains the compilation functionality
* `cli` contains the commandline interface
* `data_sources` contains the standard data sources ({Nanoc3::DataSource}
  subclasses), such as the filesystem data source
* `helpers` contains helpers, which provide functionality some sites
  may find useful, such as the blogging and tagging helpers
* `extra` contains stuff that is not needed by nanoc itself, but which may
  be used by helpers, data sources, filters or VCSes.
* `filters` contains the standard filters ({Nanoc3::Filter} subclasses)
  such as ERB, Markdown, Haml, ...

The namespaces (modules) are organised like this:

* {Nanoc3} is the namespace for everything nanoc-related (obviously). The
  classes in `lib/nanoc3/base` are part of this module (not `Nanoc3::Base`)
* {Nanoc3::CLI} containing everything related to the commandline tool.
* {Nanoc3::DataSources} contains the data sources
* {Nanoc3::Helpers} contains the helpers
* {Nanoc3::Extra} contains useful stuff not needed by nanoc itself
* {Nanoc3::Filters} contains the (textual) filters

The central class in nanoc is {Nanoc3::Site}, so you should start there if
you want to explore nanoc from a technical perspective.

## Dependencies

nanoc has few dependencies. It is possible to use nanoc programmatically
without any dependencies at all, but if you want to use nanoc in a proper way,
you’ll likely need some dependencies:

* The **commandline frontend** depends on `cli`.
* The **autocompiler** depends on `mime-types` and `rack`.
* Filters and helpers likely have dependencies on their own too.

If you’re developing for nanoc, such as writing custom filters or helpers, you
may be interested in the development dependencies:

* For **documentation generation** you’ll need `yard`.
* For **packaging** you’ll need `rubygems` (1.3 or newer).
* For **testing** you’ll need `mocha` and `minitest`.

## Contributors

(In alphabetical order)

* Ben Armston
* Colin Barrett
* Dmitry Bilunov
* Devon Luke Buchanan
* Brian Candler
* Chris Eppstein
* Felix Hanley
* Starr Horne
<<<<<<< HEAD
* Ale Muñoz
=======
* Tuomas Kareinen
>>>>>>> b0c40810
* Nicky Peeters
* Christian Plessl
* Šime Ramov
* Xavier Shay
* “Soryu”
* Eric Sunshine
* Dennis Sutch

## Contact

You can reach me at <denis.defreyne@stoneship.org>.<|MERGE_RESOLUTION|>--- conflicted
+++ resolved
@@ -77,11 +77,8 @@
 * Chris Eppstein
 * Felix Hanley
 * Starr Horne
-<<<<<<< HEAD
+* Tuomas Kareinen
 * Ale Muñoz
-=======
-* Tuomas Kareinen
->>>>>>> b0c40810
 * Nicky Peeters
 * Christian Plessl
 * Šime Ramov
