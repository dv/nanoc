# encoding: utf-8

class Nanoc::Filters::ColorizeSyntaxTest < MiniTest::Unit::TestCase

  include Nanoc::TestHelpers

  def test_coderay_simple
    if_have 'coderay', 'nokogiri' do
      # Create filter
      filter = ::Nanoc::Filters::ColorizeSyntax.new

      # Get input and expected output
      input = '<pre title="moo"><code class="language-ruby"># comment</code></pre>'
      expected_output = '<pre title="moo"><code class="language-ruby"><span class="comment"># comment</span></code></pre>'

      # Run filter
      actual_output = filter.run(input)
      assert_equal(expected_output, actual_output)
    end
  end

  def test_coderay_with_comment
    if_have 'coderay', 'nokogiri' do
      # Create filter
      filter = ::Nanoc::Filters::ColorizeSyntax.new

      # Get input and expected output
      input = %[<pre title="moo"><code>#!ruby\n# comment</code></pre>]
      expected_output = '<pre title="moo"><code class="language-ruby"><span class="comment"># comment</span></code></pre>'

      # Run filter
      actual_output = filter.run(input)
      assert_equal(expected_output, actual_output)
    end
  end

  def test_coderay_with_comment_and_class
    if_have 'coderay', 'nokogiri' do
      # Create filter
      filter = ::Nanoc::Filters::ColorizeSyntax.new

      # Get input and expected output
      input = %[<pre title="moo"><code class="language-ruby">#!ruby\n# comment</code></pre>]
      expected_output = %[<pre title="moo"><code class="language-ruby"><span class="doctype">#!ruby</span>\n<span class="comment"># comment</span></code></pre>]

      # Run filter
      actual_output = filter.run(input)
      assert_equal(expected_output, actual_output)
    end
  end

  def test_coderay_with_more_classes
    if_have 'coderay', 'nokogiri' do
      # Create filter
      filter = ::Nanoc::Filters::ColorizeSyntax.new

      # Get input and expected output
      input = '<pre title="moo"><code class="abc language-ruby xyz"># comment</code></pre>'
      expected_output = '<pre title="moo"><code class="abc language-ruby xyz"><span class="comment"># comment</span></code></pre>'

      # Run filter
      actual_output = filter.run(input)
      assert_equal(expected_output, actual_output)
    end
  end

  def test_pygmentize
    if_have 'nokogiri', 'systemu' do
      if `which pygmentize`.strip.empty?
        skip "could not find pygmentize"
      end

      # Create filter
      filter = ::Nanoc::Filters::ColorizeSyntax.new

      # Get input and expected output
      input = '<pre title="moo"><code class="language-ruby"># comment</code></pre>'
      expected_output = '<pre title="moo"><code class="language-ruby"><span class="c1"># comment</span></code></pre>'

      # Run filter
      actual_output = filter.run(input, :colorizers => { :ruby => :pygmentize })
      assert_equal(expected_output, actual_output)
    end
  end

  def test_simon_highlight
    if_have 'nokogiri', 'systemu' do
      if `which highlight`.strip.empty?
        skip "could not find `highlight`"
      end

      # Create filter
      filter = ::Nanoc::Filters::ColorizeSyntax.new

      # Get input and expected output
      input = %Q[<pre title="moo"><code class="language-ruby">\n# comment\n</code></pre>]
      expected_output = '<pre title="moo"><code class="language-ruby"><span class="hl slc"># comment</span></code></pre>'

      # Run filter
      actual_output = filter.run(input, :default_colorizer => :simon_highlight)
      assert_equal(expected_output, actual_output)
    end
  end

  def test_colorize_syntax_with_unknown_syntax
    if_have 'coderay', 'nokogiri' do
      # Create filter
      filter = ::Nanoc::Filters::ColorizeSyntax.new

      # Run filter
      assert_raises RuntimeError do
        filter.run('<p>whatever</p>', :syntax => :kasflwafhaweoineurl)
      end
    end
  end

  def test_colorize_syntax_with_xml
    if_have 'coderay', 'nokogiri' do
      # Create filter
      filter = ::Nanoc::Filters::ColorizeSyntax.new

      # Get input and expected output
      input = '<p>foo<br/>bar</p>'
      expected_output = '<p>foo<br/>bar</p>'

      # Run filter
      actual_output = filter.run(input, :syntax => :xml)
      assert_equal(expected_output, actual_output)
    end
  end

  def test_colorize_syntax_with_xhtml
    if_have 'coderay', 'nokogiri' do
      # Create filter
      filter = ::Nanoc::Filters::ColorizeSyntax.new

      # Get input and expected output
      input = '<p>foo<br/>bar</p>'
      expected_output = '<p>foo<br />bar</p>'

      # Run filter
      actual_output = filter.run(input, :syntax => :xhtml)
      assert_equal(expected_output, actual_output)
    end
  end

  def test_colorize_syntax_with_default_colorizer
    if `which pygmentize`.strip.empty?
      skip 'no pygmentize found, which is required for this test'
      return
    end

    if_have 'nokogiri', 'systemu' do
      # Create filter
      filter = ::Nanoc::Filters::ColorizeSyntax.new

      # Get input and expected output
      input = '<pre><code class="language-ruby">puts "foo"</code></pre>'
      expected_output = '<pre><code class="language-ruby"><span class="nb">puts</span> <span class="s2">"foo"</span></code></pre>'

      # Run filter
      actual_output = filter.run(input, :default_colorizer => :pygmentize)
      assert_equal(expected_output, actual_output)
    end
  end

  def test_colorize_syntax_with_missing_executables
    if_have 'nokogiri', 'systemu' do
      begin
        original_path = ENV['PATH']
        ENV['PATH'] = './blooblooblah'

        # Create filter
        filter = ::Nanoc::Filters::ColorizeSyntax.new

        # Get input and expected output
        input = '<pre><code class="language-ruby">puts "foo"</code></pre>'

        # Run filter
        [ :pygmentize, :simon_highlight ].each do |colorizer|
          begin
            input = '<pre><code class="language-ruby">puts "foo"</code></pre>'
            actual_output = filter.run(
              input,
              :colorizers => { :ruby => colorizer })
            flunk "expected colorizer to raise if no executable is available"
          rescue => e
          end
        end
      ensure
        ENV['PATH'] = original_path
      end
    end
  end

  def test_colorize_syntax_with_non_language_shebang_line
    if_have 'coderay', 'nokogiri' do
      # Create filter
      filter = ::Nanoc3::Filters::ColorizeSyntax.new

      # Get input and expected output
      input = <<EOS
before
<pre><code>
#!/usr/bin/env ruby
puts 'hi!'
</code></pre>
after
EOS
      expected_output = <<EOS
before
<pre><code>
#!/usr/bin/env ruby
puts 'hi!'
</code></pre>
after
EOS

      # Run filter
      actual_output = filter.run(input)
      assert_equal(expected_output, actual_output)
    end
  end

  def test_colorize_syntax_with_non_language_shebang_line_and_language_line
    if_have 'coderay', 'nokogiri' do
      # Create filter
      filter = ::Nanoc3::Filters::ColorizeSyntax.new

      # Get input and expected output
      input = <<EOS
before
<pre><code>
#!ruby
#!/usr/bin/env ruby
puts 'hi!'
</code></pre>
after
EOS
      expected_output = <<EOS
before
<pre><code class=\"language-ruby\"><span class=\"doctype\">#!/usr/bin/env ruby</span>
puts <span class=\"string\"><span class=\"delimiter\">'</span><span class=\"content\">hi!</span><span class=\"delimiter\">'</span></span></code></pre>
after
EOS

      # Run filter
      actual_output = filter.run(input)
      assert_equal(expected_output, actual_output)
    end
  end

<<<<<<< HEAD
  def test_not_outside_pre
=======
  def test_strip
>>>>>>> 28840aec
    if_have 'coderay', 'nokogiri' do
      # Create filter
      filter = ::Nanoc3::Filters::ColorizeSyntax.new

<<<<<<< HEAD
      # Get input and expected output
      input           = '<code class="language-ruby"># comment</code>'
      expected_output = '<code class="language-ruby"># comment</code>'

      # Run filter
      actual_output = filter.run(input, :outside_pre => false)
      assert_equal(expected_output, actual_output)
    end
  end

  def test_outside_pre
    if_have 'coderay', 'nokogiri' do
      # Create filter
      filter = ::Nanoc3::Filters::ColorizeSyntax.new

      # Get input and expected output
      input           = '<code class="language-ruby"># comment</code>'
      expected_output = '<code class="language-ruby"><span class="comment"># comment</span></code>'

      # Run filter
      actual_output = filter.run(input, :outside_pre => true)
=======
      # Simple test
      assert_equal "  bar", filter.send(:strip, "\n  bar")

      # Get input and expected output
      input = <<EOS
before
<pre><code class="language-ruby">
  def foo
  end
</code></pre>
after
EOS
      expected_output = <<EOS
before
<pre><code class="language-ruby">  <span class=\"keyword\">def</span> <span class=\"function\">foo</span>
  <span class=\"keyword\">end</span></code></pre>
after
EOS

      # Run filter
      actual_output = filter.run(input)
>>>>>>> 28840aec
      assert_equal(expected_output, actual_output)
    end
  end

end<|MERGE_RESOLUTION|>--- conflicted
+++ resolved
@@ -250,16 +250,11 @@
     end
   end
 
-<<<<<<< HEAD
   def test_not_outside_pre
-=======
-  def test_strip
->>>>>>> 28840aec
     if_have 'coderay', 'nokogiri' do
       # Create filter
       filter = ::Nanoc3::Filters::ColorizeSyntax.new
 
-<<<<<<< HEAD
       # Get input and expected output
       input           = '<code class="language-ruby"># comment</code>'
       expected_output = '<code class="language-ruby"># comment</code>'
@@ -273,7 +268,7 @@
   def test_outside_pre
     if_have 'coderay', 'nokogiri' do
       # Create filter
-      filter = ::Nanoc3::Filters::ColorizeSyntax.new
+      filter = ::Nanoc::Filters::ColorizeSyntax.new
 
       # Get input and expected output
       input           = '<code class="language-ruby"># comment</code>'
@@ -281,7 +276,15 @@
 
       # Run filter
       actual_output = filter.run(input, :outside_pre => true)
-=======
+      assert_equal(expected_output, actual_output)
+    end
+  end
+
+  def test_strip
+    if_have 'coderay', 'nokogiri' do
+      # Create filter
+      filter = ::Nanoc::Filters::ColorizeSyntax.new
+
       # Simple test
       assert_equal "  bar", filter.send(:strip, "\n  bar")
 
@@ -303,7 +306,6 @@
 
       # Run filter
       actual_output = filter.run(input)
->>>>>>> 28840aec
       assert_equal(expected_output, actual_output)
     end
   end
