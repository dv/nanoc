# encoding: utf-8

class Nanoc3::Filters::SassTest < MiniTest::Unit::TestCase

  include Nanoc3::TestHelpers

  def test_filter
    if_have 'sass' do
      # Get filter
      filter = create_filter({ :foo => 'bar' })

      # Run filter
      result = filter.run(".foo #bar\n  color: #f00")
      assert_match(/.foo\s+#bar\s*\{\s*color:\s+(red|#f00);?\s*\}/, result)
    end
  end

  def test_filter_with_params
    if_have 'sass' do
      # Create filter
      filter = create_filter({ :foo => 'bar' })

      # Check with compact
      result = filter.run(".foo #bar\n  color: #f00", :style => 'compact')
      assert_match(/^\.foo #bar[\s\n]*\{[\s\n]*color:\s*(red|#f00);?[\s\n]*\}/m, result)

      # Check with compressed
      result = filter.run(".foo #bar\n  color: #f00", :style => 'compressed')
      assert_match(/^\.foo #bar[\s\n]*\{[\s\n]*color:\s*(red|#f00);?[\s\n]*\}/m, result)
    end
  end

  def test_filter_error
    if_have 'sass' do
      # Create filter
      filter = create_filter

      # Run filter
      raised = false
      begin
        filter.run('$*#&!@($')
      rescue Sass::SyntaxError => e
        assert_match ':1', e.backtrace[0]
        raised = true
      end
      assert raised
    end
  end

  def test_filter_can_import_external_files
    if_have 'sass' do
      # Create filter
      filter = create_filter

      # Create sample file
      File.open('moo.sass', 'w') { |io| io.write "body\n  color: red" }

      # Run filter
      filter.run('@import moo')
    end
  end

  def test_filter_can_import_relative_files
    if_have 'sass' do
      # Create filter
      filter = create_filter

      # Create sample file
      File.open('moo.sass', 'w') { |io| io.write %Q{@import subdir/relative} }
      FileUtils.mkdir_p("subdir")
      File.open('subdir/relative.sass', 'w') { |io| io.write "body\n  color: red" }

      # Run filter
      filter.run('@import moo')
    end
  end

  def test_filter_will_skip_items_without_filename
    if_have 'sass' do
      # Create filter
      filter = create_filter

      # Create sample file
      File.open('moo.sass', 'w') { |io| io.write "body\n  color: red" }

      # Run filter
      filter.run('@import moo')
    end
  end

  def test_css_imports_work
    if_have 'sass' do
      # Create filter
      filter = create_filter

      # Run filter
      filter.run('@import moo.css')
    end
  end

  def test_recompile_includes
    if_have 'sass' do
      with_site do |site|
        # Create two Sass files
        Dir['content/*'].each { |i| FileUtils.rm(i) }
        File.open('content/a.sass', 'w') do |io|
          io.write('@import b.sass')
        end
        File.open('content/b.sass', 'w') do |io|
          io.write("p\n  color: red")
        end

        # Update rules
        File.open('Rules', 'w') do |io|
          io.write "compile '*' do\n"
          io.write "  filter :sass\n"
          io.write "end\n"
          io.write "\n"
          io.write "route '/a/' do\n"
          io.write "  item.identifier.chop + '.css'\n"
          io.write "end\n"
          io.write "\n"
          io.write "route '/b/' do\n"
          io.write "  nil\n"
          io.write "end\n"
        end

        # Compile
        site = Nanoc3::Site.new('.')
        site.compile

        # Check
        assert Dir['output/*'].size == 1
        assert File.file?('output/a.css')
        refute File.file?('output/b.css')
<<<<<<< HEAD
        assert_match /^p\s*\{\s*color:\s*red;?\s*\}/, File.read('output/a.css')
=======
        assert_match /^p\s*\{\s*color:\s*red;?\s*\}/,
          File.read('output/a.css')
>>>>>>> e844e754

        # Update included file
        File.open('content/b.sass', 'w') do |io|
          io.write("p\n  color: blue")
        end

        # Recompile
        site = Nanoc3::Site.new('.')
        site.compile

        # Recheck
        assert Dir['output/*'].size == 1
        assert File.file?('output/a.css')
        refute File.file?('output/b.css')
<<<<<<< HEAD
        assert_match /^p\s*\{\s*color:\s*blue;?\s*\}/, File.read('output/a.css')
=======
        assert_match /^p\s*\{\s*color:\s*blue;?\s*\}/,
          File.read('output/a.css')
>>>>>>> e844e754
      end
    end
  end

  def test_recompile_includes_with_underscore_without_extension
    if_have 'sass' do
      with_site do |site|
        # Create two Sass files
        Dir['content/*'].each { |i| FileUtils.rm(i) }
        File.open('content/a.sass', 'w') do |io|
          io.write('@import b')
        end
        File.open('content/_b.sass', 'w') do |io|
          io.write("p\n  color: red")
        end

        # Update rules
        File.open('Rules', 'w') do |io|
          io.write "compile '*' do\n"
          io.write "  filter :sass\n"
          io.write "end\n"
          io.write "\n"
          io.write "route '/a/' do\n"
          io.write "  item.identifier.chop + '.css'\n"
          io.write "end\n"
          io.write "\n"
          io.write "route '/_b/' do\n"
          io.write "  nil\n"
          io.write "end\n"
        end

        # Compile
        site = Nanoc3::Site.new('.')
        site.compile

        # Check
        assert Dir['output/*'].size == 1
        assert File.file?('output/a.css')
        refute File.file?('output/b.css')
        assert_match /^p\s*\{\s*color:\s*red;?\s*\}/,
          File.read('output/a.css')

        # Update included file
        File.open('content/_b.sass', 'w') do |io|
          io.write("p\n  color: blue")
        end

        # Recompile
        site = Nanoc3::Site.new('.')
        site.compile

        # Recheck
        assert Dir['output/*'].size == 1
        assert File.file?('output/a.css')
        refute File.file?('output/b.css')
        assert_match /^p\s*\{\s*color:\s*blue;?\s*\}/,
          File.read('output/a.css')
      end
    end
  end

private

  def create_filter(params={})
    FileUtils.mkdir_p('content')
    File.open('content/xyzzy.sass', 'w') { |io| io.write('p\n  color: green')}

    items = [ Nanoc3::Item.new(
      'blah',
      { :content_filename => 'content/xyzzy.sass' },
      '/blah/') ]
    params = { :item => items[0], :items => items }.merge(params)
    ::Nanoc3::Filters::Sass.new(params)
  end

end<|MERGE_RESOLUTION|>--- conflicted
+++ resolved
@@ -133,12 +133,8 @@
         assert Dir['output/*'].size == 1
         assert File.file?('output/a.css')
         refute File.file?('output/b.css')
-<<<<<<< HEAD
-        assert_match /^p\s*\{\s*color:\s*red;?\s*\}/, File.read('output/a.css')
-=======
         assert_match /^p\s*\{\s*color:\s*red;?\s*\}/,
           File.read('output/a.css')
->>>>>>> e844e754
 
         # Update included file
         File.open('content/b.sass', 'w') do |io|
@@ -153,12 +149,8 @@
         assert Dir['output/*'].size == 1
         assert File.file?('output/a.css')
         refute File.file?('output/b.css')
-<<<<<<< HEAD
-        assert_match /^p\s*\{\s*color:\s*blue;?\s*\}/, File.read('output/a.css')
-=======
         assert_match /^p\s*\{\s*color:\s*blue;?\s*\}/,
           File.read('output/a.css')
->>>>>>> e844e754
       end
     end
   end
