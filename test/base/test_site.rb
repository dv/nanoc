--- conflicted
+++ resolved
@@ -20,8 +20,6 @@
     assert_equal 'public_html', site.config[:output_dir]
   end
 
-<<<<<<< HEAD
-=======
   def test_initialize_with_config_hash
     site = Nanoc::Site.new(:foo => 'bar')
     assert_equal 'bar', site.config[:foo]
@@ -132,7 +130,6 @@
     site.compiler.rules_collection.load
   end
 
->>>>>>> 02be2a55
   def test_load_data_sources_first
     # Create site
     Nanoc::CLI.run %w( create_site bar)
