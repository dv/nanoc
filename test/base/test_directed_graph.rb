# encoding: utf-8

class Nanoc::DirectedGraphTest < Nanoc::TestCase

  def test_direct_predecessors
    graph = Nanoc::DirectedGraph.new([ 1, 2, 3 ])
    graph.add_edge(1, 2)
    graph.add_edge(2, 3)

    assert_equal [],    graph.direct_predecessors_of(1)
    assert_equal [ 1 ], graph.direct_predecessors_of(2)
    assert_equal [ 2 ], graph.direct_predecessors_of(3)
  end

  def test_predecessors
    graph = Nanoc::DirectedGraph.new([ 1, 2, 3 ])
    graph.add_edge(1, 2)
    graph.add_edge(2, 3)

    assert_equal [],       graph.predecessors_of(1).sort
    assert_equal [ 1 ],    graph.predecessors_of(2).sort
    assert_equal [ 1, 2 ], graph.predecessors_of(3).sort
  end

  def test_direct_successors
    graph = Nanoc::DirectedGraph.new([ 1, 2, 3 ])
    graph.add_edge(1, 2)
    graph.add_edge(2, 3)

    assert_equal [ 2 ], graph.direct_successors_of(1)
    assert_equal [ 3 ], graph.direct_successors_of(2)
    assert_equal [],    graph.direct_successors_of(3)
  end

  def test_successors
    graph = Nanoc::DirectedGraph.new([ 1, 2, 3 ])
    graph.add_edge(1, 2)
    graph.add_edge(2, 3)

    assert_equal [ 2, 3 ], graph.successors_of(1).sort
    assert_equal [ 3 ],    graph.successors_of(2).sort
    assert_equal [],       graph.successors_of(3).sort
  end

  def test_edges
    graph = Nanoc::DirectedGraph.new([ 1, 2, 3 ])
    graph.add_edge(1, 2)
    graph.add_edge(2, 3)

    assert_equal [ [ 0, 1 ], [ 1, 2 ] ], graph.edges.sort
  end

  def test_edges_with_new_vertices
    graph = Nanoc::DirectedGraph.new([ 1 ])
    assert_equal [ 1 ], graph.vertices
    graph.add_edge(1, 2)
    assert_equal [ 1, 2 ], graph.vertices
    graph.add_edge(3, 2)
    assert_equal [ 1, 2, 3 ], graph.vertices

    assert_equal [ [ 0, 1 ], [ 2, 1 ] ], graph.edges.sort
  end

  def test_add_edge
    graph = Nanoc::DirectedGraph.new([ 1, 2, 3 ])
    
    assert_equal [], graph.successors_of(1)
    assert_equal [], graph.predecessors_of(2)

    graph.add_edge(1, 2)

    assert_equal [ 2 ], graph.successors_of(1)
    assert_equal [ 1 ], graph.predecessors_of(2)
  end

  def test_add_edge_with_new_vertices
    graph = Nanoc::DirectedGraph.new([ 1 ])
    graph.add_edge(1, 2)
    graph.add_edge(3, 2)

    assert graph.vertices.include?(2)
    assert graph.vertices.include?(3)
  end

  def test_delete_edge
    graph = Nanoc::DirectedGraph.new([ 1, 2, 3 ])
    graph.add_edge(1,2)

    assert_equal [ 2 ], graph.successors_of(1)
    assert_equal [ 1 ], graph.predecessors_of(2)

    graph.delete_edge(1, 2)

    assert_equal [], graph.successors_of(1)
    assert_equal [], graph.predecessors_of(2)
  end

  def test_delete_edges_from
    graph = Nanoc::DirectedGraph.new([ 1, 2, 3 ])

    graph.add_edge(1, 2)
    graph.add_edge(2, 1)
    graph.add_edge(2, 3)
    graph.add_edge(3, 2)
    graph.add_edge(1, 3)
    graph.add_edge(3, 1)

    assert_equal [ 2, 3 ], graph.direct_predecessors_of(1).sort
    assert_equal [ 2, 3 ], graph.direct_successors_of(1).sort
    assert_equal [ 1, 3 ], graph.direct_predecessors_of(2).sort
    assert_equal [ 1, 3 ], graph.direct_successors_of(2).sort
    assert_equal [ 1, 2 ], graph.direct_predecessors_of(3).sort
    assert_equal [ 1, 2 ], graph.direct_successors_of(3).sort
    assert_equal Set.new([]), graph.roots

    graph.delete_edges_from(1)

    assert_equal [ 2, 3 ], graph.direct_predecessors_of(1).sort
    assert_equal [      ], graph.direct_successors_of(1).sort
    assert_equal [ 3    ], graph.direct_predecessors_of(2).sort
    assert_equal [ 1, 3 ], graph.direct_successors_of(2).sort
    assert_equal [ 2    ], graph.direct_predecessors_of(3).sort
    assert_equal [ 1, 2 ], graph.direct_successors_of(3).sort
    assert_equal Set.new([]), graph.roots

    graph.delete_edges_from(2)

    assert_equal [ 3    ], graph.direct_predecessors_of(1).sort
    assert_equal [      ], graph.direct_successors_of(1).sort
    assert_equal [ 3    ], graph.direct_predecessors_of(2).sort
    assert_equal [      ], graph.direct_successors_of(2).sort
    assert_equal [      ], graph.direct_predecessors_of(3).sort
    assert_equal [ 1, 2 ], graph.direct_successors_of(3).sort
    assert_equal Set.new([ 3 ]), graph.roots
  end

  def test_delete_edges_to
    graph = Nanoc::DirectedGraph.new([ 1, 2, 3 ])

    graph.add_edge(1, 2)
    graph.add_edge(2, 1)
    graph.add_edge(2, 3)
    graph.add_edge(3, 2)
    graph.add_edge(1, 3)
    graph.add_edge(3, 1)

    assert_equal [ 2, 3 ], graph.direct_predecessors_of(1).sort
    assert_equal [ 2, 3 ], graph.direct_successors_of(1).sort
    assert_equal [ 1, 3 ], graph.direct_predecessors_of(2).sort
    assert_equal [ 1, 3 ], graph.direct_successors_of(2).sort
    assert_equal [ 1, 2 ], graph.direct_predecessors_of(3).sort
    assert_equal [ 1, 2 ], graph.direct_successors_of(3).sort
    assert_equal Set.new([]), graph.roots

    graph.delete_edges_to(1)

    assert_equal [      ], graph.direct_predecessors_of(1).sort
    assert_equal [ 2, 3 ], graph.direct_successors_of(1).sort
    assert_equal [ 1, 3 ], graph.direct_predecessors_of(2).sort
    assert_equal [ 3    ], graph.direct_successors_of(2).sort
    assert_equal [ 1, 2 ], graph.direct_predecessors_of(3).sort
    assert_equal [ 2    ], graph.direct_successors_of(3).sort
    assert_equal Set.new([ 1 ]), graph.roots

    graph.delete_edges_to(2)

    assert_equal [      ], graph.direct_predecessors_of(1).sort
    assert_equal [ 3    ], graph.direct_successors_of(1).sort
    assert_equal [      ], graph.direct_predecessors_of(2).sort
    assert_equal [ 3    ], graph.direct_successors_of(2).sort
    assert_equal [ 1, 2 ], graph.direct_predecessors_of(3).sort
    assert_equal [      ], graph.direct_successors_of(3).sort
    assert_equal Set.new([ 1, 2 ]), graph.roots
  end

  def test_delete_vertex
    graph = Nanoc::DirectedGraph.new([ 1, 2, 3 ])

    graph.add_edge(1, 2)
    graph.add_edge(2, 1)
    graph.add_edge(2, 3)
    graph.add_edge(3, 2)
    graph.add_edge(1, 3)
    graph.add_edge(3, 1)

    graph.delete_vertex(2)

    assert_equal [ 3 ], graph.direct_predecessors_of(1).sort
    assert_equal [ 3 ], graph.direct_successors_of(1).sort
    assert_equal [ 1 ], graph.direct_predecessors_of(3).sort
    assert_equal [ 1 ], graph.direct_successors_of(3).sort
    assert_equal Set.new([]), graph.roots
  end

  def test_delete_vertex_resulting_roots
    graph = Nanoc::DirectedGraph.new([ 1, 2, 3 ])
    assert_equal Set.new([ 1, 2, 3 ]), graph.roots

    graph.add_edge(1, 2)
    graph.add_edge(2, 3)
    assert_equal Set.new([ 1 ]), graph.roots

    graph.delete_vertex(2)
    assert_equal Set.new([ 1, 3 ]), graph.roots
  end

  def test_should_return_empty_array_for_nonexistant_vertices
    graph = Nanoc::DirectedGraph.new([ 1, 2, 3 ])

    assert_equal [], graph.direct_predecessors_of(4)
    assert_equal [], graph.predecessors_of(4)
    assert_equal [], graph.direct_successors_of(4)
    assert_equal [], graph.successors_of(4)
  end

  def test_roots_after_init
    graph = Nanoc::DirectedGraph.new([ 1, 2, 3 ])

    assert_equal Set.new([ 1, 2, 3 ]), graph.roots
  end

  def test_roots_after_adding_edge
    graph = Nanoc::DirectedGraph.new([ 1, 2, 3 ])
    graph.add_edge(1, 2)
    assert_equal Set.new([ 1, 3 ]), graph.roots

    graph = Nanoc::DirectedGraph.new([ 1, 2, 3 ])
    graph.add_edge(1, 3)
    assert_equal Set.new([ 1, 2 ]), graph.roots

    graph = Nanoc::DirectedGraph.new([ 1, 2, 3 ])
    graph.add_edge(2, 1)
    assert_equal Set.new([ 2, 3 ]), graph.roots

    graph = Nanoc::DirectedGraph.new([ 1, 2, 3 ])
    graph.add_edge(1, 2)
    graph.add_edge(2, 3)
    assert_equal Set.new([ 1 ]), graph.roots

    graph = Nanoc::DirectedGraph.new([ 1, 2, 3 ])
    graph.add_edge(1, 2)
    graph.add_edge(2, 3)
    graph.add_edge(3, 1)
    assert_equal Set.new([]), graph.roots
  end

  def test_roots_after_removing_edge
    graph = Nanoc::DirectedGraph.new([ 1, 2, 3 ])
    graph.add_edge(1, 2)
    graph.delete_edge(1, 2)
    assert_equal Set.new([ 1, 2, 3 ]), graph.roots

    graph = Nanoc::DirectedGraph.new([ 1, 2, 3 ])
    graph.add_edge(1, 3)
    assert_equal Set.new([ 1, 2 ]), graph.roots
    graph.delete_edge(1, 2) # no such edge
    assert_equal Set.new([ 1, 2 ]), graph.roots

    graph = Nanoc::DirectedGraph.new([ 1, 2, 3 ])
    graph.add_edge(2, 1)
    graph.delete_edge(2, 1)
    assert_equal Set.new([ 1, 2, 3 ]), graph.roots

    graph = Nanoc::DirectedGraph.new([ 1, 2, 3 ])
    graph.add_edge(1, 2)
    graph.add_edge(2, 3)
    graph.delete_edge(1, 2)
    assert_equal Set.new([ 1, 2 ]), graph.roots
    graph.delete_edge(2, 3)
    assert_equal Set.new([ 1, 2, 3 ]), graph.roots

    graph = Nanoc::DirectedGraph.new([ 1, 2, 3 ])
    graph.add_edge(1, 2)
    graph.add_edge(2, 3)
    graph.add_edge(3, 1)
    graph.delete_edge(1, 2)
    assert_equal Set.new([ 2 ]), graph.roots
    graph.delete_edge(2, 3)
    assert_equal Set.new([ 2, 3 ]), graph.roots
    graph.delete_edge(3, 1)
    assert_equal Set.new([ 1, 2, 3 ]), graph.roots
  end

  def test_example
<<<<<<< HEAD
    YARD.parse('../lib/nanoc/base/helper/directed_graph.rb')
=======
    YARD.parse(LIB_DIR + '/nanoc/base/directed_graph.rb')
>>>>>>> 50e86d0c
    assert_examples_correct 'Nanoc::DirectedGraph'
  end

end<|MERGE_RESOLUTION|>--- conflicted
+++ resolved
@@ -63,7 +63,7 @@
 
   def test_add_edge
     graph = Nanoc::DirectedGraph.new([ 1, 2, 3 ])
-    
+
     assert_equal [], graph.successors_of(1)
     assert_equal [], graph.predecessors_of(2)
 
@@ -282,11 +282,7 @@
   end
 
   def test_example
-<<<<<<< HEAD
-    YARD.parse('../lib/nanoc/base/helper/directed_graph.rb')
-=======
-    YARD.parse(LIB_DIR + '/nanoc/base/directed_graph.rb')
->>>>>>> 50e86d0c
+    YARD.parse(LIB_DIR + '/nanoc/base/helper/directed_graph.rb')
     assert_examples_correct 'Nanoc::DirectedGraph'
   end
 
