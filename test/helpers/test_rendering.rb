--- conflicted
+++ resolved
@@ -65,7 +65,6 @@
   end
 
   def test_render_with_block
-<<<<<<< HEAD
     with_site do |site|
       @site = site
 
@@ -78,40 +77,13 @@
       end
 
       _erbout = '[erbout-before]'
-      render '/foo/' do
+      result = render '/foo/' do
         _erbout << "This is some extra content"
       end
 
       assert_equal('[erbout-before][partial-before]This is some extra content[partial-after]', _erbout)
+      assert_equal '', result
     end
-=======
-    # Mock layouts
-    layout = Nanoc3::Layout.new(
-       '[partial-before]<%= yield %>[partial-after]',
-      {},
-      '/foo/')
-
-    # Mock compiler
-    stack    = []
-    compiler = mock
-    compiler.stubs(:stack).returns(stack)
-    compiler.expects(:filter_for_layout).with(layout).returns([ :erb, {} ])
-
-    # Mock site
-    @site    = MiniTest::Mock.new
-    @site.expect(:compiler, compiler)
-    @site.expect(:layouts, [ layout ])
-
-    # Mock erbout
-    _erbout = '[erbout-before]'
-
-    # Render
-    result = render '/foo/' do
-      _erbout << "This is some extra content"
-    end
-    assert_equal('[erbout-before][partial-before]This is some extra content[partial-after]', _erbout)
-    assert_equal '', result
->>>>>>> 01beb0f7
   end
 
 end