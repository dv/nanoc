# encoding: utf-8

class Nanoc::Helpers::XMLSitemapTest < MiniTest::Unit::TestCase

  include Nanoc::TestHelpers

  include Nanoc::Helpers::XMLSitemap

  def teardown
    super
    @items = nil
    @item  = nil
    @site  = nil
    super
  end

  def test_xml_sitemap
    if_have 'builder', 'nokogiri' do
      # Create items
      @items = []

      # Create item 1
      @items << Nanoc::Item.new('some content 1', {}, '/item-one/')
      self.create_item_rep(@items.last, :one_a, '/item-one/a/')
      self.create_item_rep(@items.last, :one_b, '/item-one/b/')

      # Create item 2
      @items << Nanoc::Item.new('some content 2', { :is_hidden => true }, '/item-two/')

      # Create item 3
      attrs = { :mtime => Time.parse('2004-07-12'), :changefreq => 'daily', :priority => 0.5 }
      @items << Nanoc::Item.new('some content 3', attrs, '/item-three/')
      self.create_item_rep(@items.last, :three_a, '/item-three/a/')
      self.create_item_rep(@items.last, :three_b, '/item-three/b/')

      # Create item 4
      @items << Nanoc::Item.new('some content 4', {}, '/item-four/')
      self.create_item_rep(@items.last, :four_a, nil)

      # Create sitemap item
      @item = Nanoc::Item.new('sitemap content', {}, '/sitemap/')

      # Create site
      @site = Nanoc::Site.new({ :base_url => 'http://example.com' })

      # Build sitemap
      res = xml_sitemap

      # Check
      doc = Nokogiri::XML(res)
      urlsets = doc.css('> urlset')
      assert_equal 1, urlsets.size
      urls = urlsets.css('> url')
      assert_equal 4, urls.size
      assert_equal 'http://example.com/item-one/a/',   urls[0].css('> loc').inner_text
      assert_equal 'http://example.com/item-one/b/',   urls[1].css('> loc').inner_text
      assert_equal 'http://example.com/item-three/a/', urls[2].css('> loc').inner_text
      assert_equal 'http://example.com/item-three/b/', urls[3].css('> loc').inner_text
      assert_equal '',                                 urls[0].css('> changefreq').inner_text
      assert_equal '',                                 urls[1].css('> changefreq').inner_text
      assert_equal 'daily',                            urls[2].css('> changefreq').inner_text
      assert_equal 'daily',                            urls[3].css('> changefreq').inner_text
      assert_equal '',                                 urls[0].css('> priority').inner_text
      assert_equal '',                                 urls[1].css('> priority').inner_text
      assert_equal '0.5',                              urls[2].css('> priority').inner_text
      assert_equal '0.5',                              urls[3].css('> priority').inner_text
      assert_equal '',                                 urls[0].css('> lastmod').inner_text
      assert_equal '',                                 urls[1].css('> lastmod').inner_text
      assert_equal '2004-07-12',                       urls[2].css('> lastmod').inner_text
      assert_equal '2004-07-12',                       urls[3].css('> lastmod').inner_text
    end
  end

  def test_sitemap_with_items_as_param
    if_have 'builder', 'nokogiri' do
      # Create items
      @items = []
      @items << nil
      @items << Nanoc::Item.new('some content 1', {}, '/item-one/')
      self.create_item_rep(@items.last, :one_a, '/item-one/a/')
      self.create_item_rep(@items.last, :one_b, '/item-one/b/')
      @items << nil

      # Create sitemap item
      @item = Nanoc::Item.new('sitemap content', {}, '/sitemap/')

      # Create site
      @site = Nanoc::Site.new({ :base_url => 'http://example.com' })

      # Build sitemap
      res = xml_sitemap(:items => [ @items[1] ])

      # Check
      doc = Nokogiri::XML(res)
      urlsets = doc.css('> urlset')
      assert_equal 1, urlsets.size
      urls = urlsets.css('> url')
      assert_equal 2, urls.size
      assert_equal 'http://example.com/item-one/a/',   urls[0].css('> loc').inner_text
      assert_equal 'http://example.com/item-one/b/',   urls[1].css('> loc').inner_text
      assert_equal '',                                 urls[0].css('> changefreq').inner_text
      assert_equal '',                                 urls[1].css('> changefreq').inner_text
      assert_equal '',                                 urls[0].css('> priority').inner_text
      assert_equal '',                                 urls[1].css('> priority').inner_text
      assert_equal '',                                 urls[0].css('> lastmod').inner_text
      assert_equal '',                                 urls[1].css('> lastmod').inner_text
    end
  end

<<<<<<< HEAD
  def test_filter
    if_have 'builder', 'nokogiri' do
      # Create items
      @items = [ Nanoc::Item.new('some content 1', {}, '/item-one/') ]
      self.create_item_rep(@items.last, :one_a, '/item-one/a/')
      self.create_item_rep(@items.last, :one_b, '/item-one/b/')
=======
  def test_sorted
    if_have 'builder', 'nokogiri' do
      # Create items
      @items = []
      @items << Nanoc::Item.new('some content 1', {}, '/george/')
      self.create_item_rep(@items.last, :a_alice,   '/george/alice/')
      self.create_item_rep(@items.last, :b_zoey,    '/george/zoey/')
      @items << Nanoc::Item.new('some content 1', {}, '/walton/')
      self.create_item_rep(@items.last, :a_eve,     '/walton/eve/')
      self.create_item_rep(@items.last, :b_bob,     '/walton/bob/')
      @items << Nanoc::Item.new('some content 1', {}, '/lucas/')
      self.create_item_rep(@items.last, :a_trudy,   '/lucas/trudy/')
      self.create_item_rep(@items.last, :b_mallory, '/lucas/mallory/')
>>>>>>> ce3fe32d

      # Create sitemap item
      @item = Nanoc::Item.new('sitemap content', {}, '/sitemap/')

      # Create site
      @site = Nanoc::Site.new({ :base_url => 'http://example.com' })

      # Build sitemap
<<<<<<< HEAD
      res = xml_sitemap(:rep_select => lambda { |rep| rep.name == :one_a } )
=======
      res = xml_sitemap(:items => @items)
>>>>>>> ce3fe32d

      # Check
      doc = Nokogiri::XML(res)
      urlsets = doc.css('> urlset')
      assert_equal 1, urlsets.size
      urls = urlsets.css('> url')
<<<<<<< HEAD
      assert_equal 1, urls.size
      assert_equal 'http://example.com/item-one/a/',   urls[0].css('> loc').inner_text
      assert_equal '',                                 urls[0].css('> changefreq').inner_text
      assert_equal '',                                 urls[0].css('> priority').inner_text
      assert_equal '',                                 urls[0].css('> lastmod').inner_text
=======
      assert_equal 6, urls.size
      assert_equal 'http://example.com/george/alice/',  urls[0].css('> loc').inner_text
      assert_equal 'http://example.com/george/zoey/',   urls[1].css('> loc').inner_text
      assert_equal 'http://example.com/lucas/trudy/',   urls[2].css('> loc').inner_text
      assert_equal 'http://example.com/lucas/mallory/', urls[3].css('> loc').inner_text
      assert_equal 'http://example.com/walton/eve/',    urls[4].css('> loc').inner_text
      assert_equal 'http://example.com/walton/bob/',    urls[5].css('> loc').inner_text
>>>>>>> ce3fe32d
    end
  end

protected

  def create_item_rep(item, name, path)
    rep = Nanoc::ItemRep.new(item, name)
    rep.paths     = { :last => path }
    rep.raw_paths = { :last => path }
    item.reps << rep
    rep
  end

end<|MERGE_RESOLUTION|>--- conflicted
+++ resolved
@@ -107,14 +107,35 @@
     end
   end
 
-<<<<<<< HEAD
   def test_filter
     if_have 'builder', 'nokogiri' do
       # Create items
       @items = [ Nanoc::Item.new('some content 1', {}, '/item-one/') ]
       self.create_item_rep(@items.last, :one_a, '/item-one/a/')
       self.create_item_rep(@items.last, :one_b, '/item-one/b/')
-=======
+
+      # Create sitemap item
+      @item = Nanoc::Item.new('sitemap content', {}, '/sitemap/')
+
+      # Create site
+      @site = Nanoc::Site.new({ :base_url => 'http://example.com' })
+
+      # Build sitemap
+      res = xml_sitemap(:rep_select => lambda { |rep| rep.name == :one_a } )
+
+      # Check
+      doc = Nokogiri::XML(res)
+      urlsets = doc.css('> urlset')
+      assert_equal 1, urlsets.size
+      urls = urlsets.css('> url')
+      assert_equal 1, urls.size
+      assert_equal 'http://example.com/item-one/a/',   urls[0].css('> loc').inner_text
+      assert_equal '',                                 urls[0].css('> changefreq').inner_text
+      assert_equal '',                                 urls[0].css('> priority').inner_text
+      assert_equal '',                                 urls[0].css('> lastmod').inner_text
+    end
+  end
+
   def test_sorted
     if_have 'builder', 'nokogiri' do
       # Create items
@@ -128,7 +149,6 @@
       @items << Nanoc::Item.new('some content 1', {}, '/lucas/')
       self.create_item_rep(@items.last, :a_trudy,   '/lucas/trudy/')
       self.create_item_rep(@items.last, :b_mallory, '/lucas/mallory/')
->>>>>>> ce3fe32d
 
       # Create sitemap item
       @item = Nanoc::Item.new('sitemap content', {}, '/sitemap/')
@@ -137,24 +157,13 @@
       @site = Nanoc::Site.new({ :base_url => 'http://example.com' })
 
       # Build sitemap
-<<<<<<< HEAD
-      res = xml_sitemap(:rep_select => lambda { |rep| rep.name == :one_a } )
-=======
       res = xml_sitemap(:items => @items)
->>>>>>> ce3fe32d
 
       # Check
       doc = Nokogiri::XML(res)
       urlsets = doc.css('> urlset')
       assert_equal 1, urlsets.size
       urls = urlsets.css('> url')
-<<<<<<< HEAD
-      assert_equal 1, urls.size
-      assert_equal 'http://example.com/item-one/a/',   urls[0].css('> loc').inner_text
-      assert_equal '',                                 urls[0].css('> changefreq').inner_text
-      assert_equal '',                                 urls[0].css('> priority').inner_text
-      assert_equal '',                                 urls[0].css('> lastmod').inner_text
-=======
       assert_equal 6, urls.size
       assert_equal 'http://example.com/george/alice/',  urls[0].css('> loc').inner_text
       assert_equal 'http://example.com/george/zoey/',   urls[1].css('> loc').inner_text
@@ -162,7 +171,6 @@
       assert_equal 'http://example.com/lucas/mallory/', urls[3].css('> loc').inner_text
       assert_equal 'http://example.com/walton/eve/',    urls[4].css('> loc').inner_text
       assert_equal 'http://example.com/walton/bob/',    urls[5].css('> loc').inner_text
->>>>>>> ce3fe32d
     end
   end
 
