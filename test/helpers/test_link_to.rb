# encoding: utf-8

class Nanoc::Helpers::LinkToTest < Nanoc::TestCase

  include Nanoc::Helpers::LinkTo

  def new_item_rep_with_path(path)
    item = Nanoc::Item.new('content', {}, '/')
    snapshot_store = Nanoc::SnapshotStore::InMemory.new
    rep = Nanoc::ItemRep.new(item, :default, :snapshot_store => snapshot_store)
    rep.paths = { :last => path }
    rep
  end

  def teardown
    super
    @item     = nil
    @item_rep = nil
  end

  def test_link_to_with_path
    assert_equal(
      '<a href="/foo/">Foo</a>',
      link_to('Foo', '/foo/')
    )
  end

  def test_link_to_with_rep
    rep = new_item_rep_with_path('/bar/')
    assert_equal(
      '<a href="/bar/">Bar</a>',
      link_to('Bar', rep)
    )
  end

  def test_link_to_with_item
    rep = new_item_rep_with_path('/bar/')
    item_rep_store = Nanoc::ItemRepStore.new([ rep ])
    item = Nanoc::ItemProxy.new(rep.item, item_rep_store)
    assert_equal(
      '<a href="/bar/">Bar</a>',
      link_to('Bar', item)
    )
  end

  def test_link_to_with_attributes
    assert_equal(
      '<a title="Dis mai foo!" href="/foo/">Foo</a>',
      link_to('Foo', '/foo/', :title => 'Dis mai foo!')
    )
  end

  def test_link_to_escape
    assert_equal(
      '<a title="Foo &amp; Bar" href="/foo&amp;bar/">Foo &amp; Bar</a>',
      link_to('Foo &amp; Bar', '/foo&bar/', :title => 'Foo & Bar')
    )
  end

  def test_link_to_to_nil_item_or_item_rep
    obj = Object.new
    def obj.path ; nil ; end

    assert_raises RuntimeError do
      link_to("Some Text", obj)
    end
  end

  def test_link_to_unless_current_current
    @item_rep = new_item_rep_with_path('/foo/')

    assert_equal(
      '<span class="active" title="You\'re here.">Bar</span>',
      link_to_unless_current('Bar', @item_rep)
    )
  end

  def test_link_to_unless_current_not_current
    @item_rep = new_item_rep_with_path('/foo/')

    assert_equal(
      '<a href="/abc/xyz/">Bar</a>',
      link_to_unless_current('Bar', '/abc/xyz/')
    )
  end

  def test_relative_path_to_with_self
    @item_rep = new_item_rep_with_path('/foo/bar/baz/')

    assert_equal(
      './',
      relative_path_to('/foo/bar/baz/')
    )
  end

  def test_relative_path_to_with_root
    @item_rep = new_item_rep_with_path('/foo/bar/baz/')

    assert_equal(
      '../../../',
      relative_path_to('/')
    )
  end

  def test_relative_path_to_file
    @item_rep = new_item_rep_with_path('/foo/bar/baz/')

    assert_equal(
      '../../quux',
      relative_path_to('/foo/quux')
    )
  end

  def test_relative_path_to_dir
    @item_rep = new_item_rep_with_path('/foo/bar/baz/')

    assert_equal(
      '../../quux/',
      relative_path_to('/foo/quux/')
    )
  end

  def test_relative_path_to_rep
    @item_rep = new_item_rep_with_path('/foo/bar/baz/')
    other_item_rep = new_item_rep_with_path('/foo/quux/')

    assert_equal(
      '../../quux/',
      relative_path_to(other_item_rep)
    )
  end


  def test_relative_path_to_item
    @item_rep = new_item_rep_with_path('/foo/bar/baz/')
    other_item_rep = new_item_rep_with_path('/foo/quux/')

    assert_equal(
      '../../quux/',
      relative_path_to(other_item_rep)
    )
  end

  def test_relative_path_to_to_nil
    @item_rep = new_item_rep_with_path(nil)
    other_item_rep = new_item_rep_with_path('/foo/quux/')

    assert_raises RuntimeError do
      relative_path_to(other_item_rep)
    end
  end

  def test_relative_path_to_from_nil
    @item_rep = new_item_rep_with_path('/foo/quux/')
    other_item_rep = new_item_rep_with_path(nil)

    assert_raises RuntimeError do
      relative_path_to(other_item_rep)
    end
  end

  def test_relative_path_to_to_windows_path
    @item_rep = new_item_rep_with_path('/foo/quux/')

    assert_equal '//mydomain/tahontaenrat', relative_path_to('//mydomain/tahontaenrat')
  end

  def test_examples_link_to
    # Parse
<<<<<<< HEAD
    YARD.parse(File.dirname(__FILE__) + '/../../lib/nanoc/helpers/link_to.rb')
=======
    YARD.parse(LIB_DIR + '/nanoc/helpers/link_to.rb')
>>>>>>> 50e86d0c

    # Mock
    @items = [ mock, mock, mock ]
    @items[0].stubs(:identifier).returns('/about/')
    @items[0].stubs(:path).returns('/about.html')
    @items[1].stubs(:identifier).returns('/software/')
    @items[1].stubs(:path).returns('/software.html')
    @items[2].stubs(:identifier).returns('/software/nanoc/')
    @items[2].stubs(:path).returns('/software/nanoc.html')
    about_rep_vcard = mock
    about_rep_vcard.stubs(:path).returns('/about.vcf')
    @items[0].stubs(:rep).with(:vcard).returns(about_rep_vcard)

    # Run
    assert_examples_correct 'Nanoc::Helpers::LinkTo#link_to'
  end

  def test_examples_link_to_unless_current
    # Parse
<<<<<<< HEAD
    YARD.parse(File.dirname(__FILE__) + '/../../lib/nanoc/helpers/link_to.rb')
=======
    YARD.parse(LIB_DIR + '/nanoc/helpers/link_to.rb')
>>>>>>> 50e86d0c

    # Mock
    @item_rep = mock
    @item_rep.stubs(:path).returns('/about/')
    @item = mock
    @item.stubs(:path).returns(@item_rep.path)

    # Run
    assert_examples_correct 'Nanoc::Helpers::LinkTo#link_to_unless_current'
  end

  def test_examples_relative_path_to
    # Parse
<<<<<<< HEAD
    YARD.parse(File.dirname(__FILE__) + '/../../lib/nanoc/helpers/link_to.rb')
=======
    YARD.parse(LIB_DIR + '/nanoc/helpers/link_to.rb')
>>>>>>> 50e86d0c

    # Mock
    @item_rep = self.new_item_rep_with_path('/foo/bar/')

    # Run
    assert_examples_correct 'Nanoc::Helpers::LinkTo#relative_path_to'
  end

end<|MERGE_RESOLUTION|>--- conflicted
+++ resolved
@@ -167,11 +167,7 @@
 
   def test_examples_link_to
     # Parse
-<<<<<<< HEAD
-    YARD.parse(File.dirname(__FILE__) + '/../../lib/nanoc/helpers/link_to.rb')
-=======
     YARD.parse(LIB_DIR + '/nanoc/helpers/link_to.rb')
->>>>>>> 50e86d0c
 
     # Mock
     @items = [ mock, mock, mock ]
@@ -191,11 +187,7 @@
 
   def test_examples_link_to_unless_current
     # Parse
-<<<<<<< HEAD
-    YARD.parse(File.dirname(__FILE__) + '/../../lib/nanoc/helpers/link_to.rb')
-=======
     YARD.parse(LIB_DIR + '/nanoc/helpers/link_to.rb')
->>>>>>> 50e86d0c
 
     # Mock
     @item_rep = mock
@@ -209,11 +201,7 @@
 
   def test_examples_relative_path_to
     # Parse
-<<<<<<< HEAD
-    YARD.parse(File.dirname(__FILE__) + '/../../lib/nanoc/helpers/link_to.rb')
-=======
     YARD.parse(LIB_DIR + '/nanoc/helpers/link_to.rb')
->>>>>>> 50e86d0c
 
     # Mock
     @item_rep = self.new_item_rep_with_path('/foo/bar/')
