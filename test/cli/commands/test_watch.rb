--- conflicted
+++ resolved
@@ -39,11 +39,7 @@
   end
 
   def wait_until_exists(filename)
-<<<<<<< HEAD
-    10.times do
-=======
     20.times do
->>>>>>> 21b6e4dd
       break if File.file?(filename)
       sleep 0.5
     end
@@ -55,11 +51,7 @@
   def wait_until_content_equals(filename, content)
     self.wait_until_exists(filename)
 
-<<<<<<< HEAD
-    10.times do
-=======
     20.times do
->>>>>>> 21b6e4dd
       break if File.read(filename) == content
       sleep 0.5
     end
