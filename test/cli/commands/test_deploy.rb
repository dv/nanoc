--- conflicted
+++ resolved
@@ -4,24 +4,13 @@
 
   def test_deploy
     skip_unless_have_command "rsync"
-<<<<<<< HEAD
-    if_have 'systemu' do
-      in_site do
-        File.open('nanoc.yaml', 'w') do |io|
-          io.write "deploy:\n"
-          io.write "  public:\n"
-          io.write "    kind: rsync\n"
-          io.write "    dst: mydestination"
-        end
-=======
-    with_site do |site|
+    in_site do
       File.open('nanoc.yaml', 'w') do |io|
         io.write "deploy:\n"
         io.write "  public:\n"
         io.write "    kind: rsync\n"
         io.write "    dst: mydestination"
       end
->>>>>>> 3eeebe21
 
       FileUtils.mkdir_p('output')
       File.open('output/blah.html', 'w') { |io| io.write 'moo' }
@@ -34,24 +23,13 @@
   end
 
   def test_deploy_with_dry_run
-<<<<<<< HEAD
-    if_have 'systemu' do
-      in_site do
-        File.open('nanoc.yaml', 'w') do |io|
-          io.write "deploy:\n"
-          io.write "  public:\n"
-          io.write "    kind: rsync\n"
-          io.write "    dst: mydestination"
-        end
-=======
-    with_site do |site|
+    in_site do
       File.open('nanoc.yaml', 'w') do |io|
         io.write "deploy:\n"
         io.write "  public:\n"
         io.write "    kind: rsync\n"
         io.write "    dst: mydestination"
       end
->>>>>>> 3eeebe21
 
       FileUtils.mkdir_p('output')
       File.open('output/blah.html', 'w') { |io| io.write 'moo' }
@@ -64,16 +42,9 @@
   end
 
   def test_deploy_with_list_without_config
-<<<<<<< HEAD
-    if_have 'systemu' do
-      in_site do
-        FileUtils.mkdir_p('output')
-        File.open('output/blah.html', 'w') { |io| io.write 'moo' }
-=======
-    with_site do |site|
+    in_site do
       FileUtils.mkdir_p('output')
       File.open('output/blah.html', 'w') { |io| io.write 'moo' }
->>>>>>> 3eeebe21
 
       ios = capturing_stdio do
         Nanoc::CLI.run %w( deploy -L )
@@ -87,24 +58,13 @@
   end
 
   def test_deploy_with_list
-<<<<<<< HEAD
-    if_have 'systemu' do
-      in_site do
-        File.open('nanoc.yaml', 'w') do |io|
-          io.write "deploy:\n"
-          io.write "  public:\n"
-          io.write "    kind: rsync\n"
-          io.write "    dst: mydestination"
-        end
-=======
-    with_site do |site|
+    in_site do
       File.open('nanoc.yaml', 'w') do |io|
         io.write "deploy:\n"
         io.write "  public:\n"
         io.write "    kind: rsync\n"
         io.write "    dst: mydestination"
       end
->>>>>>> 3eeebe21
 
       FileUtils.mkdir_p('output')
       File.open('output/blah.html', 'w') { |io| io.write 'moo' }
@@ -121,24 +81,13 @@
   end
 
   def test_deploy_with_list_deployers
-<<<<<<< HEAD
-    if_have 'systemu' do
-      in_site do
-        File.open('nanoc.yaml', 'w') do |io|
-          io.write "deploy:\n"
-          io.write "  public:\n"
-          io.write "    kind: rsync\n"
-          io.write "    dst: mydestination"
-        end
-=======
-    with_site do |site|
+    in_site do
       File.open('nanoc.yaml', 'w') do |io|
         io.write "deploy:\n"
         io.write "  public:\n"
         io.write "    kind: rsync\n"
         io.write "    dst: mydestination"
       end
->>>>>>> 3eeebe21
 
       FileUtils.mkdir_p('output')
       File.open('output/blah.html', 'w') { |io| io.write 'moo' }
@@ -156,22 +105,12 @@
 
   def test_deploy_without_kind
     skip_unless_have_command "rsync"
-<<<<<<< HEAD
-    if_have 'systemu' do
-      in_site do
-        File.open('nanoc.yaml', 'w') do |io|
-          io.write "deploy:\n"
-          io.write "  public:\n"
-          io.write "    dst: mydestination"
-        end
-=======
-    with_site do |site|
+    in_site do
       File.open('nanoc.yaml', 'w') do |io|
         io.write "deploy:\n"
         io.write "  public:\n"
         io.write "    dst: mydestination"
       end
->>>>>>> 3eeebe21
 
       FileUtils.mkdir_p('output')
       File.open('output/blah.html', 'w') { |io| io.write 'moo' }
@@ -188,22 +127,12 @@
   end
 
   def test_deploy_without_target_without_default
-<<<<<<< HEAD
-    if_have 'systemu' do
-      in_site do
-        File.open('nanoc.yaml', 'w') do |io|
-          io.write "deploy:\n"
-          io.write "  public:\n"
-          io.write "    dst: mydestination"
-        end
-=======
-    with_site do |site|
+    in_site do
       File.open('nanoc.yaml', 'w') do |io|
         io.write "deploy:\n"
         io.write "  public:\n"
         io.write "    dst: mydestination"
       end
->>>>>>> 3eeebe21
 
       FileUtils.mkdir_p('output')
       File.open('output/blah.html', 'w') { |io| io.write 'moo' }
@@ -219,25 +148,12 @@
 
   def test_deploy_without_target_with_default
     skip_unless_have_command "rsync"
-<<<<<<< HEAD
-    if_have 'systemu' do
-      in_site do
-        File.open('nanoc.yaml', 'w') do |io|
-          io.write "deploy:\n"
-          io.write "  default:\n"
-          io.write "    dst: mydestination"
-        end
-
-        FileUtils.mkdir_p('output')
-        File.open('output/blah.html', 'w') { |io| io.write 'moo' }
-=======
-    with_site do |site|
+    in_site do
       File.open('nanoc.yaml', 'w') do |io|
         io.write "deploy:\n"
         io.write "  default:\n"
         io.write "    dst: mydestination"
       end
->>>>>>> 3eeebe21
 
       FileUtils.mkdir_p('output')
       File.open('output/blah.html', 'w') { |io| io.write 'moo' }
