# encoding: utf-8

class Nanoc::CLI::Commands::CompileTest < Nanoc::TestCase

  def test_profiling_information
    in_site do
      File.write('content/foo.md', 'hai')
      File.write('content/bar.md', 'hai')
      File.write('content/baz.md', 'hai')

      File.open('Rules', 'w') do |io|
        io.write "compile '/**/*' do\n"
        io.write "  filter :erb\n"
        io.write "  if item.binary?\n"
        io.write "    write item.identifier\n"
        io.write "  else\n"
        io.write "    write item.identifier.with_ext('html')\n"
        io.write "  end\n"
        io.write "end\n"
        io.write "\n"
        io.write "layout '/**/*', :erb\n"
      end

      Nanoc::CLI.run %w( compile --verbose )
    end
  end

  def test_auto_prune
    in_site do
      File.write('content/foo.md', 'hai')
      File.write('content/bar.md', 'hai')
      File.write('content/baz.md', 'hai')

      File.open('Rules', 'w') do |io|
        io.write "compile '/**/*' do\n"
        io.write "  filter :erb\n"
        io.write "  if item.binary?\n"
        io.write "    write item.identifier\n"
        io.write "  else\n"
        io.write "    write item.identifier.with_ext('html')\n"
        io.write "  end\n"
        io.write "end\n"
        io.write "\n"
        io.write "layout '/**/*', :erb\n"
      end

      File.open('output/stray.html', 'w') do |io|
        io.write 'I am a stray file and I am about to be deleted!'
      end

      assert File.file?('output/stray.html')
      Nanoc::CLI.run %w( compile )
      assert File.file?('output/stray.html')

      File.open('nanoc.yaml', 'w') do |io|
        io.write "prune:\n"
        io.write "  auto_prune: true\n"
      end

      assert File.file?('output/stray.html')
      Nanoc::CLI.run %w( compile )
      refute File.file?('output/stray.html')
    end
  end

  def test_auto_prune_with_exclude
    in_site do
      File.write('content/foo.md', 'hai')
      File.write('content/bar.md', 'hai')
      File.write('content/baz.md', 'hai')

      File.open('Rules', 'w') do |io|
        io.write "compile '/**/*' do\n"
        io.write "  filter :erb\n"
        io.write "  if item.binary?\n"
        io.write "    write item.identifier\n"
        io.write "  else\n"
        io.write "    write item.identifier.with_ext('html')\n"
        io.write "  end\n"
        io.write "end\n"
        io.write "\n"
        io.write "layout '/**/*', :erb\n"
      end

      Dir.mkdir('output/excluded_dir')

      File.open('output/stray.html', 'w') do |io|
        io.write 'I am a stray file and I am about to be deleted!'
      end

      assert File.file?('output/stray.html')
      Nanoc::CLI.run %w( compile )
      assert File.file?('output/stray.html')

      File.open('nanoc.yaml', 'w') do |io|
        io.write "prune:\n"
        io.write "  auto_prune: true\n"
        io.write "  exclude: [ 'excluded_dir' ]\n"
      end

      assert File.file?('output/stray.html')
      Nanoc::CLI.run %w( compile )
      refute File.file?('output/stray.html')
      assert File.directory?('output/excluded_dir'),
        'excluded_dir should still be there'
    end
  end

  def test_setup_and_teardown_listeners
    in_site do
      test_listener_class = Class.new(::Nanoc::CLI::Commands::Compile::Listener) do
        def start ; @started = true ; end
        def stop  ; @stopped = true ; end
        def started? ; @started ; end
        def stopped? ; @stopped ; end
      end

      options = {}
      arguments = []
      cmd = nil
      listener_classes = [ test_listener_class ]
      cmd_runner = Nanoc::CLI::Commands::Compile.new(
        options, arguments, cmd, :listener_classes => listener_classes)

      cmd_runner.run

      listeners = cmd_runner.send(:listeners)
      assert listeners.size == 1
      assert listeners.first.started?
      assert listeners.first.stopped?
    end
  end

  def test_file_action_printer_normal
    # Create data
    item = Nanoc::Item.new('content', {}, '/')
<<<<<<< HEAD
    rep = Nanoc::ItemRep.new(item, :default, :snapshot_store => Nanoc::SnapshotStore::InMemory.new)
    rep.raw_paths = { :last => 'output/foo.txt' }
=======
    rep = Nanoc::ItemRep.new(item, :default)
    rep.raw_path = 'output/foo.txt'
    rep.compiled = true
>>>>>>> ec16690d

    # Listen
    listener = new_file_action_printer([ rep ])
    listener.start
    Nanoc::NotificationCenter.post(:compilation_started, rep)
    Nanoc::NotificationCenter.post(:rep_written, rep, rep.raw_path, false, true)
    listener.stop

    # Check
    assert_equal 1, listener.events.size
    assert_equal :high,            listener.events[0][:level]
    assert_equal :update,          listener.events[0][:action]
    assert_equal 'output/foo.txt', listener.events[0][:path]
    assert_in_delta 0.0,           listener.events[0][:duration], 1.0
  end

  def test_file_action_printer_skip
    # Create data
    item = Nanoc::Item.new('content', {}, '/')
    rep = Nanoc::ItemRep.new(item, :default, :snapshot_store => Nanoc::SnapshotStore::InMemory.new)
    rep.raw_paths = { :last => 'output/foo.txt' }

    # Listen
    listener = new_file_action_printer([ rep ])
    listener.start
    Nanoc::NotificationCenter.post(:compilation_started, rep)
    listener.stop

    # Check
    assert_equal 1, listener.events.size
    assert_equal :low,             listener.events[0][:level]
    assert_equal :skip,            listener.events[0][:action]
    assert_equal 'output/foo.txt', listener.events[0][:path]
    assert_nil listener.events[0][:duration]
  end

  def new_file_action_printer(reps)
    listener = Nanoc::CLI::Commands::Compile::FileActionPrinter.new(:reps => reps)

    def listener.log(level, action, path, duration)
      @events ||= []
      @events << {
        :level    => level,
        :action   => action,
        :path     => path,
        :duration => duration
      }
    end

    def listener.events
      @events
    end

    listener
  end

end<|MERGE_RESOLUTION|>--- conflicted
+++ resolved
@@ -134,14 +134,9 @@
   def test_file_action_printer_normal
     # Create data
     item = Nanoc::Item.new('content', {}, '/')
-<<<<<<< HEAD
     rep = Nanoc::ItemRep.new(item, :default, :snapshot_store => Nanoc::SnapshotStore::InMemory.new)
     rep.raw_paths = { :last => 'output/foo.txt' }
-=======
-    rep = Nanoc::ItemRep.new(item, :default)
-    rep.raw_path = 'output/foo.txt'
     rep.compiled = true
->>>>>>> ec16690d
 
     # Listen
     listener = new_file_action_printer([ rep ])
