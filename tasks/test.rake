--- conflicted
+++ resolved
@@ -4,43 +4,24 @@
   ENV['ARGS'] ||= ''
   ENV['QUIET'] ||= 'true'
 
-<<<<<<< HEAD
-dirs = [ 'test'] + Dir['test/**/*'].select { |fn| File.directory?(fn) }
-dirs.each do |dir|
-  desc "Run all #{dir} tests"
-  task dir.gsub('/', ':') do |task|
-    ENV['QUIET'] ||= 'true'
-    $VERBOSE = (ENV['VERBOSE'] == 'true')
-=======
   $LOAD_PATH.unshift(File.expand_path(File.dirname(__FILE__) + '/..'))
 
   # require our test helper so we don't have to in each individual test
   require 'test/helper'
->>>>>>> 7c398cc7
 
   test_files = Dir["#{dir_glob}*_spec.rb"] + Dir["#{dir_glob}test_*.rb"]
   test_files.each { |f| require f }
 
-<<<<<<< HEAD
-    require 'test/helper'
-
-    test_files = Dir["#{dir}/**/*_spec.rb"] + Dir["#{dir}/**/test_*.rb"]
-    test_files.each { |f| require f }
-=======
   exit MiniTest::Unit.new.run(ENV['ARGS'].split)
 end
 
 namespace :test do
->>>>>>> 7c398cc7
 
   # test:all
   desc 'Run all tests'
   task :all do
     run_tests "test/**/"
   end
-<<<<<<< HEAD
-end
-=======
 
   # test:...
   %w( base cli data_sources extra filters helpers tasks ).each do |dir|
@@ -53,5 +34,4 @@
 end
 
 desc 'Alias for test:all'
-task :test => [ :'test:all' ]
->>>>>>> 7c398cc7
+task :test => [ :'test:all' ]