--- conflicted
+++ resolved
@@ -3,12 +3,6 @@
   - 2.1.0
   - 2.0.0
   - 1.9.3
-<<<<<<< HEAD
-before_install:
-  - sudo gem uninstall ffi -a
-=======
-  - 1.8.7
-  - jruby-18mode
   - jruby-19mode
   - rbx-2.2.1
 matrix:
@@ -24,5 +18,4 @@
     template:
       - "%{repository}/%{branch} %{commit} %{author}: %{message}"
     use_notice: true
-    skip_join: true
->>>>>>> ec16690d
+    skip_join: true